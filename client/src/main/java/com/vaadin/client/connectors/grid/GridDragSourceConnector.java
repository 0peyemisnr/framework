--- conflicted
+++ resolved
@@ -101,13 +101,8 @@
         }
 
         // Set newly added rows draggable
-<<<<<<< HEAD
         getGridBody().setNewRowCallback(
-                rows -> rows.forEach(this::setDraggable));
-=======
-        getGridBody().setNewEscalatorRowCallback(
                 rows -> rows.forEach(this::addDraggable));
->>>>>>> efa7f5a4
 
         // Add drag listeners to body element
         addDragListeners(getGridBody().getElement());
@@ -355,17 +350,13 @@
         removeDragListeners(getGridBody().getElement());
 
         // Remove callback for newly added rows
-<<<<<<< HEAD
         getGridBody().setNewRowCallback(null);
-=======
-        getGridBody().setNewEscalatorRowCallback(null);
 
         if (touchScrollDelayUsed) {
             gridConnector.getWidget().getEscalator()
                     .setDelayToCancelTouchScroll(-1);
             touchScrollDelayUsed = false;
         }
->>>>>>> efa7f5a4
     }
 
     private Grid<JsonObject> getGrid() {
