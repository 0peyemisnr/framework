--- conflicted
+++ resolved
@@ -190,11 +190,7 @@
         if (dateCell.weekgrid.getCalendar().isEventCaptionAsHtml()) {
             htmlOrText = calendarEvent.getCaption();
         } else {
-<<<<<<< HEAD
-            htmlOrText = Util.escapeHTML(calendarEvent.getCaption());
-=======
             htmlOrText = WidgetUtil.escapeHTML(calendarEvent.getCaption());
->>>>>>> 2286f987
         }
 
         if (bigMode) {
