/*
 * Copyright 2000-2013 Vaadin Ltd.
 * 
 * Licensed under the Apache License, Version 2.0 (the "License"); you may not
 * use this file except in compliance with the License. You may obtain a copy of
 * the License at
 * 
 * http://www.apache.org/licenses/LICENSE-2.0
 * 
 * Unless required by applicable law or agreed to in writing, software
 * distributed under the License is distributed on an "AS IS" BASIS, WITHOUT
 * WARRANTIES OR CONDITIONS OF ANY KIND, either express or implied. See the
 * License for the specific language governing permissions and limitations under
 * the License.
 */

package com.vaadin.client.ui;

import java.util.Iterator;
import java.util.List;

import com.google.gwt.aria.client.Id;
import com.google.gwt.aria.client.LiveValue;
import com.google.gwt.aria.client.Roles;
import com.google.gwt.aria.client.SelectedValue;
import com.google.gwt.core.client.Scheduler;
import com.google.gwt.dom.client.DivElement;
import com.google.gwt.dom.client.Style;
import com.google.gwt.dom.client.Style.Visibility;
import com.google.gwt.dom.client.TableCellElement;
import com.google.gwt.dom.client.TableElement;
import com.google.gwt.event.dom.client.BlurEvent;
import com.google.gwt.event.dom.client.BlurHandler;
import com.google.gwt.event.dom.client.ClickEvent;
import com.google.gwt.event.dom.client.ClickHandler;
import com.google.gwt.event.dom.client.FocusEvent;
import com.google.gwt.event.dom.client.FocusHandler;
import com.google.gwt.event.dom.client.HasBlurHandlers;
import com.google.gwt.event.dom.client.HasFocusHandlers;
import com.google.gwt.event.dom.client.HasKeyDownHandlers;
import com.google.gwt.event.dom.client.KeyCodes;
import com.google.gwt.event.dom.client.KeyDownEvent;
import com.google.gwt.event.dom.client.KeyDownHandler;
import com.google.gwt.event.shared.HandlerRegistration;
import com.google.gwt.user.client.Command;
import com.google.gwt.user.client.DOM;
import com.google.gwt.user.client.Element;
import com.google.gwt.user.client.Event;
import com.google.gwt.user.client.ui.ComplexPanel;
import com.google.gwt.user.client.ui.SimplePanel;
import com.google.gwt.user.client.ui.Widget;
import com.google.gwt.user.client.ui.impl.FocusImpl;
import com.vaadin.client.ApplicationConnection;
import com.vaadin.client.BrowserInfo;
import com.vaadin.client.ComponentConnector;
import com.vaadin.client.ConnectorMap;
import com.vaadin.client.Focusable;
import com.vaadin.client.TooltipInfo;
import com.vaadin.client.UIDL;
import com.vaadin.client.Util;
import com.vaadin.client.VCaption;
import com.vaadin.client.ui.aria.AriaHelper;
import com.vaadin.shared.AbstractComponentState;
import com.vaadin.shared.EventId;
import com.vaadin.shared.ui.ComponentStateUtil;
import com.vaadin.shared.ui.tabsheet.TabsheetBaseConstants;
import com.vaadin.shared.ui.tabsheet.TabsheetConstants;

public class VTabsheet extends VTabsheetBase implements Focusable,
        FocusHandler, BlurHandler, KeyDownHandler {

    private static class VCloseEvent {
        private Tab tab;

        VCloseEvent(Tab tab) {
            this.tab = tab;
        }

        public Tab getTab() {
            return tab;
        }

    }

    private interface VCloseHandler {
        public void onClose(VCloseEvent event);
    }

    /**
     * Representation of a single "tab" shown in the TabBar
     * 
     */
    public static class Tab extends SimplePanel implements HasFocusHandlers,
            HasBlurHandlers, HasKeyDownHandlers {
        private static final String TD_CLASSNAME = CLASSNAME + "-tabitemcell";
        private static final String TD_FIRST_CLASSNAME = TD_CLASSNAME
                + "-first";
        private static final String TD_SELECTED_CLASSNAME = TD_CLASSNAME
                + "-selected";
        private static final String TD_SELECTED_FIRST_CLASSNAME = TD_SELECTED_CLASSNAME
                + "-first";
        private static final String TD_FOCUS_CLASSNAME = TD_CLASSNAME
                + "-focus";
        private static final String TD_FOCUS_FIRST_CLASSNAME = TD_FOCUS_CLASSNAME
                + "-first";
        private static final String TD_DISABLED_CLASSNAME = TD_CLASSNAME
                + "-disabled";

        private static final String DIV_CLASSNAME = CLASSNAME + "-tabitem";
        private static final String DIV_SELECTED_CLASSNAME = DIV_CLASSNAME
                + "-selected";
        private static final String DIV_FOCUS_CLASSNAME = DIV_CLASSNAME
                + "-focus";

        private TabCaption tabCaption;
        Element td = getElement();
        private VCloseHandler closeHandler;

        private boolean enabledOnServer = true;
        private Element div;
        private TabBar tabBar;
        private boolean hiddenOnServer = false;

        private String styleName;

        private String id;

        private Tab(TabBar tabBar) {
            super(DOM.createTD());
            this.tabBar = tabBar;
            setStyleName(td, TD_CLASSNAME);

            Roles.getTabRole().set(getElement());
            Roles.getTabRole().setAriaSelectedState(getElement(),
                    SelectedValue.FALSE);

            div = DOM.createDiv();
            focusImpl.setTabIndex(td, -1);
            setStyleName(div, DIV_CLASSNAME);

            DOM.appendChild(td, div);

            tabCaption = new TabCaption(this, getTabsheet()
                    .getApplicationConnection());
            add(tabCaption);

            Roles.getTabRole().setAriaLabelledbyProperty(getElement(),
                    Id.of(tabCaption.getElement()));

            addFocusHandler(getTabsheet());
            addBlurHandler(getTabsheet());
            addKeyDownHandler(getTabsheet());
        }

        public boolean isHiddenOnServer() {
            return hiddenOnServer;
        }

        public void setHiddenOnServer(boolean hiddenOnServer) {
            this.hiddenOnServer = hiddenOnServer;
            Roles.getTabRole().setAriaHiddenState(getElement(), hiddenOnServer);
        }

        @Override
        protected Element getContainerElement() {
            // Attach caption element to div, not td
            return div;
        }

        public boolean isEnabledOnServer() {
            return enabledOnServer;
        }

        public void setEnabledOnServer(boolean enabled) {
            enabledOnServer = enabled;
            Roles.getTabRole().setAriaDisabledState(getElement(), !enabled);

            setStyleName(td, TD_DISABLED_CLASSNAME, !enabled);
            if (!enabled) {
                focusImpl.setTabIndex(td, -1);
            }
        }

        public void addClickHandler(ClickHandler handler) {
            tabCaption.addClickHandler(handler);
        }

        public void setCloseHandler(VCloseHandler closeHandler) {
            this.closeHandler = closeHandler;
        }

        /**
         * Toggles the style names for the Tab
         * 
         * @param selected
         *            true if the Tab is selected
         * @param first
         *            true if the Tab is the first visible Tab
         */
        public void setStyleNames(boolean selected, boolean first) {
            setStyleNames(selected, first, false);
        }

        public void setStyleNames(boolean selected, boolean first,
                boolean keyboardFocus) {
            setStyleName(td, TD_FIRST_CLASSNAME, first);
            setStyleName(td, TD_SELECTED_CLASSNAME, selected);
            setStyleName(td, TD_SELECTED_FIRST_CLASSNAME, selected && first);
            setStyleName(div, DIV_SELECTED_CLASSNAME, selected);
            setStyleName(td, TD_FOCUS_CLASSNAME, keyboardFocus);
            setStyleName(td, TD_FOCUS_FIRST_CLASSNAME, keyboardFocus && first);
            setStyleName(div, DIV_FOCUS_CLASSNAME, keyboardFocus);
        }

        public void setTabulatorIndex(int tabIndex) {
            focusImpl.setTabIndex(td, tabIndex);
        }

        public boolean isClosable() {
            return tabCaption.isClosable();
        }

        public void onClose() {
            closeHandler.onClose(new VCloseEvent(this));
        }

        public VTabsheet getTabsheet() {
            return tabBar.getTabsheet();
        }

        public void updateFromUIDL(UIDL tabUidl) {
            tabCaption.updateCaption(tabUidl);

            // Apply the styleName set for the tab
            String newStyleName = tabUidl
                    .getStringAttribute(TabsheetConstants.TAB_STYLE_NAME);
            // Find the nth td element
            if (newStyleName != null && !newStyleName.isEmpty()) {
                if (!newStyleName.equals(styleName)) {
                    // If we have a new style name
                    if (styleName != null && !styleName.isEmpty()) {
                        // Remove old style name if present
                        td.removeClassName(TD_CLASSNAME + "-" + styleName);
                    }
                    // Set new style name
                    td.addClassName(TD_CLASSNAME + "-" + newStyleName);
                    styleName = newStyleName;
                }
            } else if (styleName != null) {
                // Remove the set stylename if no stylename is present in the
                // uidl
                td.removeClassName(TD_CLASSNAME + "-" + styleName);
                styleName = null;
            }

            String newId = tabUidl.getStringAttribute("id");
            if (newId != null && !newId.isEmpty()) {
                td.setId(newId);
                id = newId;
            } else if (id != null) {
                td.removeAttribute("id");
                id = null;
            }
        }

        public void recalculateCaptionWidth() {
            tabCaption.setWidth(tabCaption.getRequiredWidth() + "px");
        }

        @Override
        public HandlerRegistration addFocusHandler(FocusHandler handler) {
            return addDomHandler(handler, FocusEvent.getType());
        }

        @Override
        public HandlerRegistration addBlurHandler(BlurHandler handler) {
            return addDomHandler(handler, BlurEvent.getType());
        }

        @Override
        public HandlerRegistration addKeyDownHandler(KeyDownHandler handler) {
            return addDomHandler(handler, KeyDownEvent.getType());
        }

        public void focus() {
            focusImpl.focus(td);
        }

        public void blur() {
            focusImpl.blur(td);
        }

        public boolean hasTooltip() {
            return tabCaption.getTooltipInfo() != null;
        }

        public TooltipInfo getTooltipInfo() {
            return tabCaption.getTooltipInfo();
        }

        public void setAssistiveDescription(String descriptionId) {
            Roles.getTablistRole().setAriaDescribedbyProperty(getElement(),
                    Id.of(descriptionId));
        }

        public void removeAssistiveDescription() {
            Roles.getTablistRole().removeAriaDescribedbyProperty(getElement());
        }
    }

    public static class TabCaption extends VCaption {

        private boolean closable = false;
        private Element closeButton;
        private Tab tab;

        TabCaption(Tab tab, ApplicationConnection client) {
            super(client);
            this.tab = tab;

            AriaHelper.ensureHasId(getElement());
        }

        public boolean updateCaption(UIDL uidl) {
            if (uidl.hasAttribute(TabsheetBaseConstants.ATTRIBUTE_TAB_DESCRIPTION)
                    || uidl.hasAttribute(TabsheetBaseConstants.ATTRIBUTE_TAB_ERROR_MESSAGE)) {
                setTooltipInfo(new TooltipInfo(
                        uidl.getStringAttribute(TabsheetBaseConstants.ATTRIBUTE_TAB_DESCRIPTION),
                        uidl.getStringAttribute(TabsheetBaseConstants.ATTRIBUTE_TAB_ERROR_MESSAGE)));
            } else {
                setTooltipInfo(null);
            }

            // TODO need to call this instead of super because the caption does
            // not have an owner
            boolean ret = updateCaptionWithoutOwner(
                    uidl.getStringAttribute(TabsheetBaseConstants.ATTRIBUTE_TAB_CAPTION),
                    uidl.hasAttribute(TabsheetBaseConstants.ATTRIBUTE_TAB_DISABLED),
                    uidl.hasAttribute(TabsheetBaseConstants.ATTRIBUTE_TAB_DESCRIPTION),
                    uidl.hasAttribute(TabsheetBaseConstants.ATTRIBUTE_TAB_ERROR_MESSAGE),
                    uidl.getStringAttribute(TabsheetBaseConstants.ATTRIBUTE_TAB_ICON),
                    uidl.getStringAttribute(TabsheetBaseConstants.ATTRIBUTE_TAB_ICON_ALT));

            setClosable(uidl.hasAttribute("closable"));

            return ret;
        }

        private VTabsheet getTabsheet() {
            return tab.getTabsheet();
        }

        @Override
        public void onBrowserEvent(Event event) {
            if (closable && event.getTypeInt() == Event.ONCLICK
                    && event.getEventTarget().cast() == closeButton) {
                tab.onClose();
                event.stopPropagation();
                event.preventDefault();
            }

            super.onBrowserEvent(event);

            if (event.getTypeInt() == Event.ONLOAD) {
                getTabsheet().tabSizeMightHaveChanged(getTab());
            }
        }

        public Tab getTab() {
            return tab;
        }

        public void setClosable(boolean closable) {
            this.closable = closable;
            if (closable && closeButton == null) {
                closeButton = DOM.createSpan();
                closeButton.setInnerHTML("&times;");
                closeButton
                        .setClassName(VTabsheet.CLASSNAME + "-caption-close");

                Roles.getTabRole().setAriaHiddenState(closeButton, true);
                Roles.getTabRole().setAriaDisabledState(closeButton, true);

                getElement().appendChild(closeButton);
            } else if (!closable && closeButton != null) {
                getElement().removeChild(closeButton);
                closeButton = null;
            }
            if (closable) {
                addStyleDependentName("closable");
            } else {
                removeStyleDependentName("closable");
            }
        }

        public boolean isClosable() {
            return closable;
        }

        @Override
        public int getRequiredWidth() {
            int width = super.getRequiredWidth();
            if (closeButton != null) {
                width += Util.getRequiredWidth(closeButton);
            }
            return width;
        }

        public Element getCloseButton() {
            return closeButton;
        }

    }

    static class TabBar extends ComplexPanel implements ClickHandler,
            VCloseHandler {

        private final Element tr = DOM.createTR();

        private final Element spacerTd = DOM.createTD();

        private Tab selected;

        private VTabsheet tabsheet;

        TabBar(VTabsheet tabsheet) {
            this.tabsheet = tabsheet;

            Element el = DOM.createTable();
            Roles.getPresentationRole().set(el);

            Element tbody = DOM.createTBody();
            DOM.appendChild(el, tbody);
            DOM.appendChild(tbody, tr);
            setStyleName(spacerTd, CLASSNAME + "-spacertd");
            DOM.appendChild(tr, spacerTd);
            DOM.appendChild(spacerTd, DOM.createDiv());
            setElement(el);
        }

        @Override
        public void onClose(VCloseEvent event) {
            Tab tab = event.getTab();
            if (!tab.isEnabledOnServer()) {
                return;
            }
            int tabIndex = getWidgetIndex(tab);
            getTabsheet().sendTabClosedEvent(tabIndex);
        }

        protected Element getContainerElement() {
            return tr;
        }

        public int getTabCount() {
            return getWidgetCount();
        }

        public Tab addTab() {
            Tab t = new Tab(this);
            int tabIndex = getTabCount();

            // Logical attach
            insert(t, tr, tabIndex, true);

            if (tabIndex == 0) {
                // Set the "first" style
                t.setStyleNames(false, true);
            }

            t.addClickHandler(this);
            t.setCloseHandler(this);

            return t;
        }

        @Override
        public void onClick(ClickEvent event) {
            TabCaption caption = (TabCaption) event.getSource();
            Element targetElement = event.getNativeEvent().getEventTarget()
                    .cast();
            // the tab should not be focused if the close button was clicked
            if (targetElement == caption.getCloseButton()) {
                return;
            }

            int index = getWidgetIndex(caption.getParent());
<<<<<<< HEAD

            navigateTab(getTabsheet().focusedTabIndex, index);
            getTabsheet().focusedTabIndex = index;
            getTabsheet().focusedTab = getTab(index);
            getTabsheet().focus();
            getTabsheet().loadTabSheet(index);
=======
            getTabsheet().onTabSelected(index);
>>>>>>> 23e5683e
        }

        public VTabsheet getTabsheet() {
            return tabsheet;
        }

        public Tab getTab(int index) {
            if (index < 0 || index >= getTabCount()) {
                return null;
            }
            return (Tab) super.getWidget(index);
        }

        public void selectTab(int index) {
            final Tab newSelected = getTab(index);
            final Tab oldSelected = selected;

            newSelected.setStyleNames(true, isFirstVisibleTab(index), true);
            newSelected.setTabulatorIndex(getTabsheet().tabulatorIndex);
            Roles.getTabRole().setAriaSelectedState(newSelected.getElement(),
                    SelectedValue.TRUE);

            if (oldSelected != null && oldSelected != newSelected) {
                oldSelected.setStyleNames(false,
                        isFirstVisibleTab(getWidgetIndex(oldSelected)));
                oldSelected.setTabulatorIndex(-1);

                Roles.getTabRole().setAriaSelectedState(
                        oldSelected.getElement(), SelectedValue.FALSE);
            }

            // Update the field holding the currently selected tab
            selected = newSelected;

            // The selected tab might need more (or less) space
            newSelected.recalculateCaptionWidth();
            getTab(tabsheet.activeTabIndex).recalculateCaptionWidth();
        }

        public void navigateTab(int fromIndex, int toIndex) {
            Tab newNavigated = getTab(toIndex);
            if (newNavigated == null) {
                throw new IllegalArgumentException(
                        "Tab at provided index toIndex was not found");
            }

            Tab oldNavigated = getTab(fromIndex);
            newNavigated.setStyleNames(newNavigated.equals(selected),
                    isFirstVisibleTab(toIndex), true);

            if (oldNavigated != null && fromIndex != toIndex) {
                oldNavigated.setStyleNames(oldNavigated.equals(selected),
                        isFirstVisibleTab(fromIndex), false);
            }
        }

        public void removeTab(int i) {
            Tab tab = getTab(i);
            if (tab == null) {
                return;
            }

            remove(tab);

            /*
             * If this widget was selected we need to unmark it as the last
             * selected
             */
            if (tab == selected) {
                selected = null;
            }

            // FIXME: Shouldn't something be selected instead?
        }

        private boolean isFirstVisibleTab(int index) {
            return getFirstVisibleTab() == index;
        }

        /**
         * Returns the index of the first visible tab
         * 
         * @return
         */
        private int getFirstVisibleTab() {
            return getNextVisibleTab(-1);
        }

        /**
         * Find the next visible tab. Returns -1 if none is found.
         * 
         * @param i
         * @return
         */
        private int getNextVisibleTab(int i) {
            int tabs = getTabCount();
            do {
                i++;
            } while (i < tabs && getTab(i).isHiddenOnServer());

            if (i == tabs) {
                return -1;
            } else {
                return i;
            }
        }

        /**
         * Find the previous visible tab. Returns -1 if none is found.
         * 
         * @param i
         * @return
         */
        private int getPreviousVisibleTab(int i) {
            do {
                i--;
            } while (i >= 0 && getTab(i).isHiddenOnServer());

            return i;

        }

        public int scrollLeft(int currentFirstVisible) {
            int prevVisible = getPreviousVisibleTab(currentFirstVisible);
            if (prevVisible == -1) {
                return -1;
            }

            Tab newFirst = getTab(prevVisible);
            newFirst.setVisible(true);
            newFirst.recalculateCaptionWidth();

            return prevVisible;
        }

        public int scrollRight(int currentFirstVisible) {
            int nextVisible = getNextVisibleTab(currentFirstVisible);
            if (nextVisible == -1) {
                return -1;
            }
            Tab currentFirst = getTab(currentFirstVisible);
            currentFirst.setVisible(false);
            currentFirst.recalculateCaptionWidth();
            return nextVisible;
        }
    }

    public static final String CLASSNAME = "v-tabsheet";

    public static final String TABS_CLASSNAME = "v-tabsheet-tabcontainer";
    public static final String SCROLLER_CLASSNAME = "v-tabsheet-scroller";

    /** For internal use only. May be removed or replaced in the future. */
    public final Element tabs; // tabbar and 'scroller' container
    Tab focusedTab;
    /**
     * The tabindex property (position in the browser's focus cycle.) Named like
     * this to avoid confusion with activeTabIndex.
     */
    int tabulatorIndex = 0;

    private static final FocusImpl focusImpl = FocusImpl.getFocusImplForPanel();

    private final Element scroller; // tab-scroller element
    private final Element scrollerNext; // tab-scroller next button element
    private final Element scrollerPrev; // tab-scroller prev button element

    /**
     * The index of the first visible tab (when scrolled)
     */
    private int scrollerIndex = 0;

    final TabBar tb = new TabBar(this);
    /** For internal use only. May be removed or replaced in the future. */
    public final VTabsheetPanel tp = new VTabsheetPanel();
    /** For internal use only. May be removed or replaced in the future. */
    public final Element contentNode;

    private final Element deco;

    /** For internal use only. May be removed or replaced in the future. */
    public boolean waitingForResponse;

    private String currentStyle;

    /**
     * @return Whether the tab could be selected or not.
     */
    private boolean canSelectTab(final int tabIndex) {
        Tab tab = tb.getTab(tabIndex);
        if (client == null || disabled || waitingForResponse) {
            return false;
        }
        if (!tab.isEnabledOnServer() || tab.isHiddenOnServer()) {
            return false;
        }

        // Note that we return true when tabIndex == activeTabIndex; the active
        // tab could be selected, it's just a no-op.
        return true;
    }

    /**
     * Load the content of a tab of the provided index.
     * 
     * @param index
     *            of the tab to load
     */
    public void loadTabSheet(int tabIndex) {
        if (activeTabIndex != tabIndex && canSelectTab(tabIndex)) {
            tb.selectTab(tabIndex);

            activeTabIndex = tabIndex;

            addStyleDependentName("loading");
            // Hide the current contents so a loading indicator can be shown
            // instead
            Widget currentlyDisplayedWidget = tp.getWidget(tp
                    .getVisibleWidget());
            currentlyDisplayedWidget.getElement().getParentElement().getStyle()
                    .setVisibility(Visibility.HIDDEN);
            client.updateVariable(id, "selected", tabKeys.get(tabIndex)
                    .toString(), true);
            waitingForResponse = true;

            tb.getTab(tabIndex).focus(); // move keyboard focus to active tab
        }
    }

    public ApplicationConnection getApplicationConnection() {
        return client;
    }

    public void tabSizeMightHaveChanged(Tab tab) {
        // icon onloads may change total width of tabsheet
        if (isDynamicWidth()) {
            updateDynamicWidth();
        }
        updateTabScroller();

    }

    void sendTabClosedEvent(int tabIndex) {
        client.updateVariable(id, "close", tabKeys.get(tabIndex), true);
    }

    boolean isDynamicWidth() {
        ComponentConnector paintable = ConnectorMap.get(client).getConnector(
                this);
        return paintable.isUndefinedWidth();
    }

    boolean isDynamicHeight() {
        ComponentConnector paintable = ConnectorMap.get(client).getConnector(
                this);
        return paintable.isUndefinedHeight();
    }

    public VTabsheet() {
        super(CLASSNAME);

        addHandler(this, FocusEvent.getType());
        addHandler(this, BlurEvent.getType());

        // Tab scrolling
        DOM.setStyleAttribute(getElement(), "overflow", "hidden");
        tabs = DOM.createDiv();
        DOM.setElementProperty(tabs, "className", TABS_CLASSNAME);
        Roles.getTablistRole().set(tabs);
        Roles.getTablistRole().setAriaLiveProperty(tabs, LiveValue.OFF);
        scroller = DOM.createDiv();
        Roles.getTablistRole().setAriaHiddenState(scroller, true);

        DOM.setElementProperty(scroller, "className", SCROLLER_CLASSNAME);
        scrollerPrev = DOM.createButton();
        scrollerPrev.setTabIndex(-1);
        DOM.setElementProperty(scrollerPrev, "className", SCROLLER_CLASSNAME
                + "Prev");
        Roles.getTablistRole().setAriaHiddenState(scrollerPrev, true);
        DOM.sinkEvents(scrollerPrev, Event.ONCLICK);
        scrollerNext = DOM.createButton();
        scrollerNext.setTabIndex(-1);
        DOM.setElementProperty(scrollerNext, "className", SCROLLER_CLASSNAME
                + "Next");
        Roles.getTablistRole().setAriaHiddenState(scrollerNext, true);
        DOM.sinkEvents(scrollerNext, Event.ONCLICK);
        DOM.appendChild(getElement(), tabs);

        // Tabs
        tp.setStyleName(CLASSNAME + "-tabsheetpanel");
        contentNode = DOM.createDiv();
        Roles.getTabpanelRole().set(contentNode);

        deco = DOM.createDiv();

        addStyleDependentName("loading"); // Indicate initial progress
        tb.setStyleName(CLASSNAME + "-tabs");
        DOM.setElementProperty(contentNode, "className", CLASSNAME + "-content");
        DOM.setElementProperty(deco, "className", CLASSNAME + "-deco");

        add(tb, tabs);
        DOM.appendChild(scroller, scrollerPrev);
        DOM.appendChild(scroller, scrollerNext);

        DOM.appendChild(getElement(), contentNode);
        add(tp, contentNode);
        DOM.appendChild(getElement(), deco);

        DOM.appendChild(tabs, scroller);

        // TODO Use for Safari only. Fix annoying 1px first cell in TabBar.
        // DOM.setStyleAttribute(DOM.getFirstChild(DOM.getFirstChild(DOM
        // .getFirstChild(tb.getElement()))), "display", "none");

    }

    @Override
    public void onBrowserEvent(Event event) {
        if (event.getTypeInt() == Event.ONCLICK) {
            // Tab scrolling
            if (isScrolledTabs() && DOM.eventGetTarget(event) == scrollerPrev) {
                int newFirstIndex = tb.scrollLeft(scrollerIndex);
                if (newFirstIndex != -1) {
                    scrollerIndex = newFirstIndex;
                    updateTabScroller();
                }
                event.stopPropagation();
                return;
            } else if (isClippedTabs()
                    && DOM.eventGetTarget(event) == scrollerNext) {
                int newFirstIndex = tb.scrollRight(scrollerIndex);

                if (newFirstIndex != -1) {
                    scrollerIndex = newFirstIndex;
                    updateTabScroller();
                }
                event.stopPropagation();
                return;
            }
        }
        super.onBrowserEvent(event);
    }

    /**
     * Checks if the tab with the selected index has been scrolled out of the
     * view (on the left side).
     * 
     * @param index
     * @return
     */
    private boolean scrolledOutOfView(int index) {
        return scrollerIndex > index;
    }

    /** For internal use only. May be removed or replaced in the future. */
    public void handleStyleNames(UIDL uidl, AbstractComponentState state) {
        // Add proper stylenames for all elements (easier to prevent unwanted
        // style inheritance)
        if (ComponentStateUtil.hasStyles(state)) {
            final List<String> styles = state.styles;
            if (currentStyle == null || !currentStyle.equals(styles.toString())) {
                currentStyle = styles.toString();
                final String tabsBaseClass = TABS_CLASSNAME;
                String tabsClass = tabsBaseClass;
                final String contentBaseClass = CLASSNAME + "-content";
                String contentClass = contentBaseClass;
                final String decoBaseClass = CLASSNAME + "-deco";
                String decoClass = decoBaseClass;
                for (String style : styles) {
                    tb.addStyleDependentName(style);
                    tabsClass += " " + tabsBaseClass + "-" + style;
                    contentClass += " " + contentBaseClass + "-" + style;
                    decoClass += " " + decoBaseClass + "-" + style;
                }
                DOM.setElementProperty(tabs, "className", tabsClass);
                DOM.setElementProperty(contentNode, "className", contentClass);
                DOM.setElementProperty(deco, "className", decoClass);
                borderW = -1;
            }
        } else {
            tb.setStyleName(CLASSNAME + "-tabs");
            DOM.setElementProperty(tabs, "className", TABS_CLASSNAME);
            DOM.setElementProperty(contentNode, "className", CLASSNAME
                    + "-content");
            DOM.setElementProperty(deco, "className", CLASSNAME + "-deco");
        }

        if (uidl.hasAttribute("hidetabs")) {
            tb.setVisible(false);
            addStyleName(CLASSNAME + "-hidetabs");
        } else {
            tb.setVisible(true);
            removeStyleName(CLASSNAME + "-hidetabs");
        }
    }

    /** For internal use only. May be removed or replaced in the future. */
    public void updateDynamicWidth() {
        // Find width consumed by tabs
        TableCellElement spacerCell = ((TableElement) tb.getElement().cast())
                .getRows().getItem(0).getCells().getItem(tb.getTabCount());

        int spacerWidth = spacerCell.getOffsetWidth();
        DivElement div = (DivElement) spacerCell.getFirstChildElement();

        int spacerMinWidth = spacerCell.getOffsetWidth() - div.getOffsetWidth();

        int tabsWidth = tb.getOffsetWidth() - spacerWidth + spacerMinWidth;

        // Find content width
        Style style = tp.getElement().getStyle();
        String overflow = style.getProperty("overflow");
        style.setProperty("overflow", "hidden");
        style.setPropertyPx("width", tabsWidth);

        boolean hasTabs = tp.getWidgetCount() > 0;

        Style wrapperstyle = null;
        if (hasTabs) {
            wrapperstyle = tp.getWidget(tp.getVisibleWidget()).getElement()
                    .getParentElement().getStyle();
            wrapperstyle.setPropertyPx("width", tabsWidth);
        }
        // Get content width from actual widget

        int contentWidth = 0;
        if (hasTabs) {
            contentWidth = tp.getWidget(tp.getVisibleWidget()).getOffsetWidth();
        }
        style.setProperty("overflow", overflow);

        // Set widths to max(tabs,content)
        if (tabsWidth < contentWidth) {
            tabsWidth = contentWidth;
        }

        int outerWidth = tabsWidth + getContentAreaBorderWidth();

        tabs.getStyle().setPropertyPx("width", outerWidth);
        style.setPropertyPx("width", tabsWidth);
        if (hasTabs) {
            wrapperstyle.setPropertyPx("width", tabsWidth);
        }

        contentNode.getStyle().setPropertyPx("width", tabsWidth);
        super.setWidth(outerWidth + "px");
        updateOpenTabSize();
    }

    @Override
    public void renderTab(final UIDL tabUidl, int index, boolean selected,
            boolean hidden) {
        Tab tab = tb.getTab(index);
        if (tab == null) {
            tab = tb.addTab();
        }
        tab.updateFromUIDL(tabUidl);
        tab.setEnabledOnServer((!disabledTabKeys.contains(tabKeys.get(index))));
        tab.setHiddenOnServer(hidden);

        if (scrolledOutOfView(index)) {
            // Should not set tabs visible if they are scrolled out of view
            hidden = true;
        }
        // Set the current visibility of the tab (in the browser)
        tab.setVisible(!hidden);

        /*
         * Force the width of the caption container so the content will not wrap
         * and tabs won't be too narrow in certain browsers
         */
        tab.recalculateCaptionWidth();

        if (selected) {
            renderContent(tabUidl.getChildUIDL(0));
            tb.selectTab(index);
        }
    }

    /**
     * @deprecated as of 7.1, VTabsheet only keeps the active tab in the DOM
     *             without any place holders.
     */
    @Deprecated
    public class PlaceHolder extends VLabel {
        public PlaceHolder() {
            super("");
        }
    }

    private void renderContent(final UIDL contentUIDL) {
        final ComponentConnector content = client.getPaintable(contentUIDL);
        Widget newWidget = content.getWidget();

        assert tp.getWidgetCount() <= 1;

        if (tp.getWidgetCount() == 0) {
            tp.add(newWidget);
        } else if (tp.getWidget(0) != newWidget) {
            tp.remove(0);
            tp.add(newWidget);
        }

        assert tp.getWidgetCount() <= 1;

        // There's never any other index than 0, but maintaining API for now
        tp.showWidget(0);

        VTabsheet.this.iLayout();
        updateOpenTabSize();
        VTabsheet.this.removeStyleDependentName("loading");
    }

    /** For internal use only. May be removed or replaced in the future. */
    public void updateContentNodeHeight() {
        if (!isDynamicHeight()) {
            int contentHeight = getOffsetHeight();
            contentHeight -= DOM.getElementPropertyInt(deco, "offsetHeight");
            contentHeight -= tb.getOffsetHeight();
            if (contentHeight < 0) {
                contentHeight = 0;
            }

            // Set proper values for content element
            DOM.setStyleAttribute(contentNode, "height", contentHeight + "px");
        } else {
            DOM.setStyleAttribute(contentNode, "height", "");
        }
    }

    public void iLayout() {
        updateTabScroller();
    }

    /**
     * Sets the size of the visible tab (component). As the tab is set to
     * position: absolute (to work around a firefox flickering bug) we must keep
     * this up-to-date by hand.
     * <p>
     * For internal use only. May be removed or replaced in the future.
     */
    public void updateOpenTabSize() {
        /*
         * The overflow=auto element must have a height specified, otherwise it
         * will be just as high as the contents and no scrollbars will appear
         */
        int height = -1;
        int width = -1;
        int minWidth = 0;

        if (!isDynamicHeight()) {
            height = contentNode.getOffsetHeight();
        }
        if (!isDynamicWidth()) {
            width = contentNode.getOffsetWidth() - getContentAreaBorderWidth();
        } else {
            /*
             * If the tabbar is wider than the content we need to use the tabbar
             * width as minimum width so scrollbars get placed correctly (at the
             * right edge).
             */
            minWidth = tb.getOffsetWidth() - getContentAreaBorderWidth();
        }
        tp.fixVisibleTabSize(width, height, minWidth);

    }

    /**
     * Layouts the tab-scroller elements, and applies styles.
     */
    private void updateTabScroller() {
        if (!isDynamicWidth()) {
            ComponentConnector paintable = ConnectorMap.get(client)
                    .getConnector(this);
            DOM.setStyleAttribute(tabs, "width", paintable.getState().width);
        }

        // Make sure scrollerIndex is valid
        if (scrollerIndex < 0 || scrollerIndex > tb.getTabCount()) {
            scrollerIndex = tb.getFirstVisibleTab();
        } else if (tb.getTabCount() > 0
                && tb.getTab(scrollerIndex).isHiddenOnServer()) {
            scrollerIndex = tb.getNextVisibleTab(scrollerIndex);
        }

        boolean scrolled = isScrolledTabs();
        boolean clipped = isClippedTabs();
        if (tb.getTabCount() > 0 && tb.isVisible() && (scrolled || clipped)) {
            DOM.setStyleAttribute(scroller, "display", "");
            DOM.setElementProperty(scrollerPrev, "className",
                    SCROLLER_CLASSNAME + (scrolled ? "Prev" : "Prev-disabled"));
            DOM.setElementProperty(scrollerNext, "className",
                    SCROLLER_CLASSNAME + (clipped ? "Next" : "Next-disabled"));
        } else {
            DOM.setStyleAttribute(scroller, "display", "none");
        }

        if (BrowserInfo.get().isSafari()) {
            // fix tab height for safari, bugs sometimes if tabs contain icons
            String property = tabs.getStyle().getProperty("height");
            if (property == null || property.equals("")) {
                tabs.getStyle().setPropertyPx("height", tb.getOffsetHeight());
            }
            /*
             * another hack for webkits. tabscroller sometimes drops without
             * "shaking it" reproducable in
             * com.vaadin.tests.components.tabsheet.TabSheetIcons
             */
            final Style style = scroller.getStyle();
            style.setProperty("whiteSpace", "normal");
            Scheduler.get().scheduleDeferred(new Command() {

                @Override
                public void execute() {
                    style.setProperty("whiteSpace", "");
                }
            });
        }

    }

    /** For internal use only. May be removed or replaced in the future. */
    public void showAllTabs() {
        scrollerIndex = tb.getFirstVisibleTab();
        for (int i = 0; i < tb.getTabCount(); i++) {
            Tab t = tb.getTab(i);
            if (!t.isHiddenOnServer()) {
                t.setVisible(true);
            }
        }
    }

    private boolean isScrolledTabs() {
        return scrollerIndex > tb.getFirstVisibleTab();
    }

    private boolean isClippedTabs() {
        return (tb.getOffsetWidth() - DOM.getElementPropertyInt((Element) tb
                .getContainerElement().getLastChild().cast(), "offsetWidth")) > getOffsetWidth()
                - (isScrolledTabs() ? scroller.getOffsetWidth() : 0);
    }

    private boolean isClipped(Tab tab) {
        return tab.getAbsoluteLeft() + tab.getOffsetWidth() > getAbsoluteLeft()
                + getOffsetWidth() - scroller.getOffsetWidth();
    }

    @Override
    protected void clearPaintables() {

        int i = tb.getTabCount();
        while (i > 0) {
            tb.removeTab(--i);
        }
        tp.clear();

    }

    @Override
    public Iterator<Widget> getWidgetIterator() {
        return tp.iterator();
    }

    private int borderW = -1;

    /** For internal use only. May be removed or replaced in the future. */
    public int getContentAreaBorderWidth() {
        if (borderW < 0) {
            borderW = Util.measureHorizontalBorder(contentNode);
        }
        return borderW;
    }

    @Override
    public int getTabCount() {
        return tb.getTabCount();
    }

    @Override
    public ComponentConnector getTab(int index) {
        if (tp.getWidgetCount() > index) {
            Widget widget = tp.getWidget(index);
            return ConnectorMap.get(client).getConnector(widget);
        }
        return null;
    }

    @Override
    public void removeTab(int index) {
        tb.removeTab(index);

        // Removing content from tp is handled by the connector
    }

    @Override
    public void onBlur(BlurEvent event) {
        getApplicationConnection().getVTooltip().hideTooltip();

        if (focusedTab != null && event.getSource() instanceof Tab) {
            focusedTab.removeAssistiveDescription();
            focusedTab = null;
            if (client.hasEventListeners(this, EventId.BLUR)) {
                client.updateVariable(id, EventId.BLUR, "", true);
            }
        }
    }

    @Override
    public void onFocus(FocusEvent event) {
        if (focusedTab == null && event.getSource() instanceof Tab) {
            focusedTab = (Tab) event.getSource();
            if (client.hasEventListeners(this, EventId.FOCUS)) {
                client.updateVariable(id, EventId.FOCUS, "", true);
            }

            if (focusedTab.hasTooltip()) {
                focusedTab.setAssistiveDescription(getApplicationConnection()
                        .getVTooltip().getUniqueId());
                getApplicationConnection().getVTooltip().showAssistive(
                        focusedTab.getTooltipInfo());
            }
        }
    }

    @Override
    public void focus() {
        tb.getTab(activeTabIndex).focus();
    }

    public void blur() {
        tb.getTab(activeTabIndex).blur();
    }

    @Override
    public void onKeyDown(KeyDownEvent event) {
        if (event.getSource() instanceof Tab) {
            int keycode = event.getNativeEvent().getKeyCode();

            if (!event.isAnyModifierKeyDown()) {
                if (keycode == getPreviousTabKey()) {
                    selectPreviousTab();
                    event.stopPropagation();
                } else if (keycode == getNextTabKey()) {
                    selectNextTab();
                    event.stopPropagation();
                } else if (keycode == getCloseTabKey()) {
                    Tab tab = tb.getTab(activeTabIndex);
                    if (tab.isClosable()) {
                        tab.onClose();
                    }
                } else if (keycode == getSelectTabKey()) {
                    loadTabSheet(focusedTabIndex);
                }
            }
        }
    }

    /**
     * @return The key code of the keyboard shortcut that selects the previous
     *         tab in a focused tabsheet.
     */
    protected int getPreviousTabKey() {
        return KeyCodes.KEY_LEFT;
    }

    protected int getSelectTabKey() {
        return 32; // Space key
    }

    /**
     * @return The key code of the keyboard shortcut that selects the next tab
     *         in a focused tabsheet.
     */
    protected int getNextTabKey() {
        return KeyCodes.KEY_RIGHT;
    }

    /**
     * @return The key code of the keyboard shortcut that closes the currently
     *         selected tab in a focused tabsheet.
     */
    protected int getCloseTabKey() {
        return KeyCodes.KEY_DELETE;
    }

    private void selectPreviousTab() {
        int newTabIndex = focusedTabIndex;
        // Find the previous visible and enabled tab if any.
        do {
            newTabIndex--;
        } while (newTabIndex >= 0 && !canSelectTab(newTabIndex));

        if (newTabIndex >= 0) {
            tb.navigateTab(focusedTabIndex, newTabIndex);
            focusedTabIndex = newTabIndex;

            // If this TabSheet already has focus, set the new selected tab
            // as focused.
            if (focusedTab != null) {
                focusedTab = tb.getTab(focusedTabIndex);
                focusedTab.focus();
            }

            if (isScrolledTabs()) {
                // Scroll until the new active tab is visible
                int newScrollerIndex = scrollerIndex;
                while (tb.getTab(focusedTabIndex).getAbsoluteLeft() < getAbsoluteLeft()
                        && newScrollerIndex != -1) {
                    newScrollerIndex = tb.scrollLeft(newScrollerIndex);
                }
                scrollerIndex = newScrollerIndex;
                updateTabScroller();
            }
        }
    }

    private void selectNextTab() {
        int newTabIndex = focusedTabIndex;
        // Find the next visible and enabled tab if any.
        do {
            newTabIndex++;
        } while (newTabIndex < getTabCount() && !canSelectTab(newTabIndex));

        if (newTabIndex < getTabCount()) {

            tb.navigateTab(focusedTabIndex, newTabIndex);
            focusedTabIndex = newTabIndex;

            // If this TabSheet already has focus, set the new selected tab
            // as focused.
            if (focusedTab != null) {
                focusedTab = tb.getTab(focusedTabIndex);
                focusedTab.focus();
            }

            if (isClippedTabs()) {
                // Scroll until the new active tab is completely visible
                int newScrollerIndex = scrollerIndex;
                while (isClipped(tb.getTab(focusedTabIndex))
                        && newScrollerIndex != -1) {
                    newScrollerIndex = tb.scrollRight(newScrollerIndex);
                }
                scrollerIndex = newScrollerIndex;
                updateTabScroller();
            }
        }
    }
}<|MERGE_RESOLUTION|>--- conflicted
+++ resolved
@@ -485,16 +485,12 @@
             }
 
             int index = getWidgetIndex(caption.getParent());
-<<<<<<< HEAD
 
             navigateTab(getTabsheet().focusedTabIndex, index);
             getTabsheet().focusedTabIndex = index;
             getTabsheet().focusedTab = getTab(index);
             getTabsheet().focus();
             getTabsheet().loadTabSheet(index);
-=======
-            getTabsheet().onTabSelected(index);
->>>>>>> 23e5683e
         }
 
         public VTabsheet getTabsheet() {
