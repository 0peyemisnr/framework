/*
 * Copyright 2000-2014 Vaadin Ltd.
 *
 * Licensed under the Apache License, Version 2.0 (the "License"); you may not
 * use this file except in compliance with the License. You may obtain a copy of
 * the License at
 *
 * http://www.apache.org/licenses/LICENSE-2.0
 *
 * Unless required by applicable law or agreed to in writing, software
 * distributed under the License is distributed on an "AS IS" BASIS, WITHOUT
 * WARRANTIES OR CONDITIONS OF ANY KIND, either express or implied. See the
 * License for the specific language governing permissions and limitations under
 * the License.
 */
package com.vaadin.client.widgets;

import java.util.ArrayList;
import java.util.Arrays;
import java.util.Collection;
import java.util.Collections;
import java.util.HashMap;
import java.util.HashSet;
import java.util.Iterator;
import java.util.LinkedHashMap;
import java.util.List;
import java.util.Map;
import java.util.Map.Entry;
import java.util.Set;
import java.util.TreeMap;
import java.util.logging.Level;
import java.util.logging.Logger;

import com.google.gwt.core.client.Scheduler;
import com.google.gwt.core.client.Scheduler.ScheduledCommand;
import com.google.gwt.core.shared.GWT;
import com.google.gwt.dom.client.BrowserEvents;
import com.google.gwt.dom.client.DivElement;
import com.google.gwt.dom.client.Element;
import com.google.gwt.dom.client.EventTarget;
import com.google.gwt.dom.client.NativeEvent;
import com.google.gwt.dom.client.Node;
import com.google.gwt.dom.client.Style;
import com.google.gwt.dom.client.Style.Display;
import com.google.gwt.dom.client.Style.Unit;
import com.google.gwt.dom.client.TableCellElement;
import com.google.gwt.dom.client.TableRowElement;
import com.google.gwt.dom.client.TableSectionElement;
import com.google.gwt.dom.client.Touch;
import com.google.gwt.event.dom.client.ClickEvent;
import com.google.gwt.event.dom.client.ClickHandler;
import com.google.gwt.event.dom.client.KeyCodes;
import com.google.gwt.event.dom.client.KeyDownEvent;
import com.google.gwt.event.dom.client.KeyDownHandler;
import com.google.gwt.event.dom.client.KeyEvent;
import com.google.gwt.event.dom.client.MouseEvent;
import com.google.gwt.event.logical.shared.ValueChangeEvent;
import com.google.gwt.event.logical.shared.ValueChangeHandler;
import com.google.gwt.event.shared.HandlerRegistration;
import com.google.gwt.touch.client.Point;
import com.google.gwt.user.client.DOM;
import com.google.gwt.user.client.Event;
import com.google.gwt.user.client.Event.NativePreviewEvent;
import com.google.gwt.user.client.Event.NativePreviewHandler;
import com.google.gwt.user.client.Timer;
import com.google.gwt.user.client.ui.Button;
import com.google.gwt.user.client.ui.CheckBox;
import com.google.gwt.user.client.ui.Composite;
import com.google.gwt.user.client.ui.FlowPanel;
import com.google.gwt.user.client.ui.HasEnabled;
import com.google.gwt.user.client.ui.HasWidgets;
import com.google.gwt.user.client.ui.MenuBar;
import com.google.gwt.user.client.ui.MenuItem;
import com.google.gwt.user.client.ui.ResizeComposite;
import com.google.gwt.user.client.ui.Widget;
import com.vaadin.client.BrowserInfo;
import com.vaadin.client.DeferredWorker;
import com.vaadin.client.Focusable;
import com.vaadin.client.WidgetUtil;
import com.vaadin.client.data.DataChangeHandler;
import com.vaadin.client.data.DataSource;
import com.vaadin.client.renderers.ComplexRenderer;
import com.vaadin.client.renderers.Renderer;
import com.vaadin.client.renderers.WidgetRenderer;
import com.vaadin.client.ui.FocusUtil;
import com.vaadin.client.ui.SubPartAware;
import com.vaadin.client.ui.dd.DragAndDropHandler;
import com.vaadin.client.widget.escalator.Cell;
import com.vaadin.client.widget.escalator.ColumnConfiguration;
import com.vaadin.client.widget.escalator.EscalatorUpdater;
import com.vaadin.client.widget.escalator.FlyweightCell;
import com.vaadin.client.widget.escalator.Row;
import com.vaadin.client.widget.escalator.RowContainer;
import com.vaadin.client.widget.escalator.RowVisibilityChangeEvent;
import com.vaadin.client.widget.escalator.RowVisibilityChangeHandler;
import com.vaadin.client.widget.escalator.ScrollbarBundle.Direction;
import com.vaadin.client.widget.escalator.Spacer;
import com.vaadin.client.widget.escalator.SpacerUpdater;
import com.vaadin.client.widget.grid.AutoScroller;
import com.vaadin.client.widget.grid.AutoScroller.AutoScrollerCallback;
import com.vaadin.client.widget.grid.AutoScroller.ScrollAxis;
import com.vaadin.client.widget.grid.CellReference;
import com.vaadin.client.widget.grid.CellStyleGenerator;
import com.vaadin.client.widget.grid.DataAvailableEvent;
import com.vaadin.client.widget.grid.DataAvailableHandler;
import com.vaadin.client.widget.grid.DetailsGenerator;
import com.vaadin.client.widget.grid.EditorHandler;
import com.vaadin.client.widget.grid.EditorHandler.EditorRequest;
import com.vaadin.client.widget.grid.EventCellReference;
import com.vaadin.client.widget.grid.RendererCellReference;
import com.vaadin.client.widget.grid.RowReference;
import com.vaadin.client.widget.grid.RowStyleGenerator;
import com.vaadin.client.widget.grid.events.AbstractGridKeyEventHandler;
import com.vaadin.client.widget.grid.events.AbstractGridMouseEventHandler;
import com.vaadin.client.widget.grid.events.BodyClickHandler;
import com.vaadin.client.widget.grid.events.BodyDoubleClickHandler;
import com.vaadin.client.widget.grid.events.BodyKeyDownHandler;
import com.vaadin.client.widget.grid.events.BodyKeyPressHandler;
import com.vaadin.client.widget.grid.events.BodyKeyUpHandler;
import com.vaadin.client.widget.grid.events.ColumnReorderEvent;
import com.vaadin.client.widget.grid.events.ColumnReorderHandler;
import com.vaadin.client.widget.grid.events.ColumnVisibilityChangeEvent;
import com.vaadin.client.widget.grid.events.ColumnVisibilityChangeHandler;
import com.vaadin.client.widget.grid.events.EditorCloseEvent;
import com.vaadin.client.widget.grid.events.EditorEvent;
import com.vaadin.client.widget.grid.events.EditorEventHandler;
import com.vaadin.client.widget.grid.events.EditorMoveEvent;
import com.vaadin.client.widget.grid.events.EditorOpenEvent;
import com.vaadin.client.widget.grid.events.FooterClickHandler;
import com.vaadin.client.widget.grid.events.FooterDoubleClickHandler;
import com.vaadin.client.widget.grid.events.FooterKeyDownHandler;
import com.vaadin.client.widget.grid.events.FooterKeyPressHandler;
import com.vaadin.client.widget.grid.events.FooterKeyUpHandler;
import com.vaadin.client.widget.grid.events.GridClickEvent;
import com.vaadin.client.widget.grid.events.GridDoubleClickEvent;
import com.vaadin.client.widget.grid.events.GridKeyDownEvent;
import com.vaadin.client.widget.grid.events.GridKeyPressEvent;
import com.vaadin.client.widget.grid.events.GridKeyUpEvent;
import com.vaadin.client.widget.grid.events.HeaderClickHandler;
import com.vaadin.client.widget.grid.events.HeaderDoubleClickHandler;
import com.vaadin.client.widget.grid.events.HeaderKeyDownHandler;
import com.vaadin.client.widget.grid.events.HeaderKeyPressHandler;
import com.vaadin.client.widget.grid.events.HeaderKeyUpHandler;
import com.vaadin.client.widget.grid.events.ScrollEvent;
import com.vaadin.client.widget.grid.events.ScrollHandler;
import com.vaadin.client.widget.grid.events.SelectAllEvent;
import com.vaadin.client.widget.grid.events.SelectAllHandler;
import com.vaadin.client.widget.grid.selection.HasSelectionHandlers;
import com.vaadin.client.widget.grid.selection.SelectionEvent;
import com.vaadin.client.widget.grid.selection.SelectionHandler;
import com.vaadin.client.widget.grid.selection.SelectionModel;
import com.vaadin.client.widget.grid.selection.SelectionModel.Multi;
import com.vaadin.client.widget.grid.selection.SelectionModelMulti;
import com.vaadin.client.widget.grid.selection.SelectionModelNone;
import com.vaadin.client.widget.grid.selection.SelectionModelSingle;
import com.vaadin.client.widget.grid.sort.Sort;
import com.vaadin.client.widget.grid.sort.SortEvent;
import com.vaadin.client.widget.grid.sort.SortHandler;
import com.vaadin.client.widget.grid.sort.SortOrder;
import com.vaadin.client.widgets.Escalator.AbstractRowContainer;
import com.vaadin.client.widgets.Escalator.SubPartArguments;
import com.vaadin.client.widgets.Grid.Editor.State;
import com.vaadin.client.widgets.Grid.StaticSection.StaticCell;
import com.vaadin.client.widgets.Grid.StaticSection.StaticRow;
import com.vaadin.shared.data.sort.SortDirection;
import com.vaadin.shared.ui.grid.GridConstants;
import com.vaadin.shared.ui.grid.GridStaticCellType;
import com.vaadin.shared.ui.grid.HeightMode;
import com.vaadin.shared.ui.grid.Range;
import com.vaadin.shared.ui.grid.ScrollDestination;
import com.vaadin.shared.util.SharedUtil;

/**
 * A data grid view that supports columns and lazy loading of data rows from a
 * data source.
 * 
 * <h1>Columns</h1>
 * <p>
 * Each column in Grid is represented by a {@link Column}. Each
 * {@code GridColumn} has a custom implementation for
 * {@link Column#getValue(Object)} that gets the row object as an argument, and
 * returns the value for that particular column, extracted from the row object.
 * <p>
 * Each column also has a Renderer. Its function is to take the value that is
 * given by the {@code GridColumn} and display it to the user. A simple column
 * might have a {@link com.vaadin.client.renderers.TextRenderer TextRenderer}
 * that simply takes in a {@code String} and displays it as the cell's content.
 * A more complex renderer might be
 * {@link com.vaadin.client.renderers.ProgressBarRenderer ProgressBarRenderer}
 * that takes in a floating point number, and displays a progress bar instead,
 * based on the given number.
 * <p>
 * <em>See:</em> {@link #addColumn(Column)}, {@link #addColumn(Column, int)} and
 * {@link #addColumns(Column...)}. <em>Also</em>
 * {@link Column#setRenderer(Renderer)}.
 * 
 * <h1>Data Sources</h1>
 * <p>
 * Grid gets its data from a {@link DataSource}, providing row objects to Grid
 * from a user-defined endpoint. It can be either a local in-memory data source
 * (e.g. {@link com.vaadin.client.widget.grid.datasources.ListDataSource
 * ListDataSource}) or even a remote one, retrieving data from e.g. a REST API
 * (see {@link com.vaadin.client.data.AbstractRemoteDataSource
 * AbstractRemoteDataSource}).
 * 
 * 
 * @param <T>
 *            The row type of the grid. The row type is the POJO type from where
 *            the data is retrieved into the column cells.
 * @since 7.4
 * @author Vaadin Ltd
 */
public class Grid<T> extends ResizeComposite implements
        HasSelectionHandlers<T>, SubPartAware, DeferredWorker, Focusable,
        com.google.gwt.user.client.ui.Focusable, HasWidgets, HasEnabled {

    /**
     * Enum describing different sections of Grid.
     */
    public enum Section {
        HEADER, BODY, FOOTER
    }

    /**
     * Abstract base class for Grid header and footer sections.
     * 
     * @since 7.5.0
     * 
     * @param <ROWTYPE>
     *            the type of the rows in the section
     */
    public abstract static class StaticSection<ROWTYPE extends StaticSection.StaticRow<?>> {

        /**
         * A header or footer cell. Has a simple textual caption.
         * 
         */
        public static class StaticCell {

            private Object content = null;

            private int colspan = 1;

            private StaticSection<?> section;

            private GridStaticCellType type = GridStaticCellType.TEXT;

            private String styleName = null;

            /**
             * Sets the text displayed in this cell.
             * 
             * @param text
             *            a plain text caption
             */
            public void setText(String text) {
                this.content = text;
                this.type = GridStaticCellType.TEXT;
                section.requestSectionRefresh();
            }

            /**
             * Returns the text displayed in this cell.
             * 
             * @return the plain text caption
             */
            public String getText() {
                if (type != GridStaticCellType.TEXT) {
                    throw new IllegalStateException(
                            "Cannot fetch Text from a cell with type " + type);
                }
                return (String) content;
            }

            protected StaticSection<?> getSection() {
                assert section != null;
                return section;
            }

            protected void setSection(StaticSection<?> section) {
                this.section = section;
            }

            /**
             * Returns the amount of columns the cell spans. By default is 1.
             * 
             * @return The amount of columns the cell spans.
             */
            public int getColspan() {
                return colspan;
            }

            /**
             * Sets the amount of columns the cell spans. Must be more or equal
             * to 1. By default is 1.
             * 
             * @param colspan
             *            the colspan to set
             */
            public void setColspan(int colspan) {
                if (colspan < 1) {
                    throw new IllegalArgumentException(
                            "Colspan cannot be less than 1");
                }

                this.colspan = colspan;
                section.requestSectionRefresh();
            }

            /**
             * Returns the html inside the cell.
             * 
             * @throws IllegalStateException
             *             if trying to retrive HTML from a cell with a type
             *             other than {@link GridStaticCellType#HTML}.
             * @return the html content of the cell.
             */
            public String getHtml() {
                if (type != GridStaticCellType.HTML) {
                    throw new IllegalStateException(
                            "Cannot fetch HTML from a cell with type " + type);
                }
                return (String) content;
            }

            /**
             * Sets the content of the cell to the provided html. All previous
             * content is discarded and the cell type is set to
             * {@link GridStaticCellType#HTML}.
             * 
             * @param html
             *            The html content of the cell
             */
            public void setHtml(String html) {
                this.content = html;
                this.type = GridStaticCellType.HTML;
                section.requestSectionRefresh();
            }

            /**
             * Returns the widget in the cell.
             * 
             * @throws IllegalStateException
             *             if the cell is not {@link GridStaticCellType#WIDGET}
             * 
             * @return the widget in the cell
             */
            public Widget getWidget() {
                if (type != GridStaticCellType.WIDGET) {
                    throw new IllegalStateException(
                            "Cannot fetch Widget from a cell with type " + type);
                }
                return (Widget) content;
            }

            /**
             * Set widget as the content of the cell. The type of the cell
             * becomes {@link GridStaticCellType#WIDGET}. All previous content
             * is discarded.
             * 
             * @param widget
             *            The widget to add to the cell. Should not be
             *            previously attached anywhere (widget.getParent ==
             *            null).
             */
            public void setWidget(Widget widget) {
                this.content = widget;
                this.type = GridStaticCellType.WIDGET;
                section.requestSectionRefresh();
            }

            /**
             * Returns the type of the cell.
             * 
             * @return the type of content the cell contains.
             */
            public GridStaticCellType getType() {
                return type;
            }

            /**
             * Returns the custom style name for this cell.
             * 
             * @return the style name or null if no style name has been set
             */
            public String getStyleName() {
                return styleName;
            }

            /**
             * Sets a custom style name for this cell.
             * 
             * @param styleName
             *            the style name to set or null to not use any style
             *            name
             */
            public void setStyleName(String styleName) {
                this.styleName = styleName;
                section.requestSectionRefresh();

            }

        }

        /**
         * Abstract base class for Grid header and footer rows.
         * 
         * @param <CELLTYPE>
         *            the type of the cells in the row
         */
        public abstract static class StaticRow<CELLTYPE extends StaticCell> {

            private Map<Column<?, ?>, CELLTYPE> cells = new HashMap<Column<?, ?>, CELLTYPE>();

            private StaticSection<?> section;

            /**
             * Map from set of spanned columns to cell meta data.
             */
            private Map<Set<Column<?, ?>>, CELLTYPE> cellGroups = new HashMap<Set<Column<?, ?>>, CELLTYPE>();

            /**
             * A custom style name for the row or null if none is set.
             */
            private String styleName = null;

            /**
             * Returns the cell on given GridColumn. If the column is merged
             * returned cell is the cell for the whole group.
             * 
             * @param column
             *            the column in grid
             * @return the cell on given column, merged cell for merged columns,
             *         null if not found
             */
            public CELLTYPE getCell(Column<?, ?> column) {
                Set<Column<?, ?>> cellGroup = getCellGroupForColumn(column);
                if (cellGroup != null) {
                    return cellGroups.get(cellGroup);
                }
                return cells.get(column);
            }

            /**
             * Returns <code>true</code> if this row contains spanned cells.
             * 
             * @since 7.5.0
             * @return does this row contain spanned cells
             */
            public boolean hasSpannedCells() {
                return !cellGroups.isEmpty();
            }

            /**
             * Merges columns cells in a row
             * 
             * @param columns
             *            the columns which header should be merged
             * @return the remaining visible cell after the merge, or the cell
             *         on first column if all are hidden
             */
            public CELLTYPE join(Column<?, ?>... columns) {
                if (columns.length <= 1) {
                    throw new IllegalArgumentException(
                            "You can't merge less than 2 columns together.");
                }

                HashSet<Column<?, ?>> columnGroup = new HashSet<Column<?, ?>>();
                // NOTE: this doesn't care about hidden columns, those are
                // filtered in calculateColspans()
                for (Column<?, ?> column : columns) {
                    if (!cells.containsKey(column)) {
                        throw new IllegalArgumentException(
                                "Given column does not exists on row " + column);
                    } else if (getCellGroupForColumn(column) != null) {
                        throw new IllegalStateException(
                                "Column is already in a group.");
                    }
                    columnGroup.add(column);
                }

                CELLTYPE joinedCell = createCell();
                cellGroups.put(columnGroup, joinedCell);
                joinedCell.setSection(getSection());

                calculateColspans();

                return joinedCell;
            }

            /**
             * Merges columns cells in a row
             * 
             * @param cells
             *            The cells to merge. Must be from the same row.
             * @return The remaining visible cell after the merge, or the first
             *         cell if all columns are hidden
             */
            public CELLTYPE join(CELLTYPE... cells) {
                if (cells.length <= 1) {
                    throw new IllegalArgumentException(
                            "You can't merge less than 2 cells together.");
                }

                Column<?, ?>[] columns = new Column<?, ?>[cells.length];

                int j = 0;
                for (Column<?, ?> column : this.cells.keySet()) {
                    CELLTYPE cell = this.cells.get(column);
                    if (!this.cells.containsValue(cells[j])) {
                        throw new IllegalArgumentException(
                                "Given cell does not exists on row");
                    } else if (cell.equals(cells[j])) {
                        columns[j++] = column;
                        if (j == cells.length) {
                            break;
                        }
                    }
                }

                return join(columns);
            }

            private Set<Column<?, ?>> getCellGroupForColumn(Column<?, ?> column) {
                for (Set<Column<?, ?>> group : cellGroups.keySet()) {
                    if (group.contains(column)) {
                        return group;
                    }
                }
                return null;
            }

            void calculateColspans() {
                // Reset all cells
                for (CELLTYPE cell : this.cells.values()) {
                    cell.setColspan(1);
                }
                // Set colspan for grouped cells
                for (Set<Column<?, ?>> group : cellGroups.keySet()) {
                    if (!checkMergedCellIsContinuous(group)) {
                        // on error simply break the merged cell
                        cellGroups.get(group).setColspan(1);
                    } else {
                        int colSpan = 0;
                        for (Column<?, ?> column : group) {
                            if (!column.isHidden()) {
                                colSpan++;
                            }
                        }
                        // colspan can't be 0
                        cellGroups.get(group).setColspan(Math.max(1, colSpan));
                    }
                }

            }

            private boolean checkMergedCellIsContinuous(
                    Set<Column<?, ?>> mergedCell) {
                // no matter if hidden or not, just check for continuous order
                final List<Column<?, ?>> columnOrder = new ArrayList<Column<?, ?>>(
                        section.grid.getColumns());

                if (!columnOrder.containsAll(mergedCell)) {
                    return false;
                }

                for (int i = 0; i < columnOrder.size(); ++i) {
                    if (!mergedCell.contains(columnOrder.get(i))) {
                        continue;
                    }

                    for (int j = 1; j < mergedCell.size(); ++j) {
                        if (!mergedCell.contains(columnOrder.get(i + j))) {
                            return false;
                        }
                    }
                    return true;
                }
                return false;
            }

            protected void addCell(Column<?, ?> column) {
                CELLTYPE cell = createCell();
                cell.setSection(getSection());
                cells.put(column, cell);
            }

            protected void removeCell(Column<?, ?> column) {
                cells.remove(column);
            }

            protected abstract CELLTYPE createCell();

            protected StaticSection<?> getSection() {
                return section;
            }

            protected void setSection(StaticSection<?> section) {
                this.section = section;
            }

            /**
             * Returns the custom style name for this row.
             * 
             * @return the style name or null if no style name has been set
             */
            public String getStyleName() {
                return styleName;
            }

            /**
             * Sets a custom style name for this row.
             * 
             * @param styleName
             *            the style name to set or null to not use any style
             *            name
             */
            public void setStyleName(String styleName) {
                this.styleName = styleName;
                section.requestSectionRefresh();
            }
        }

        private Grid<?> grid;

        private List<ROWTYPE> rows = new ArrayList<ROWTYPE>();

        private boolean visible = true;

        /**
         * Creates and returns a new instance of the row type.
         * 
         * @return the created row
         */
        protected abstract ROWTYPE createRow();

        /**
         * Informs the grid that this section should be re-rendered.
         * <p>
         * <b>Note</b> that re-render means calling update() on each cell,
         * preAttach()/postAttach()/preDetach()/postDetach() is not called as
         * the cells are not removed from the DOM.
         */
        protected abstract void requestSectionRefresh();

        /**
         * Sets the visibility of the whole section.
         * 
         * @param visible
         *            true to show this section, false to hide
         */
        public void setVisible(boolean visible) {
            this.visible = visible;
            requestSectionRefresh();
        }

        /**
         * Returns the visibility of this section.
         * 
         * @return true if visible, false otherwise.
         */
        public boolean isVisible() {
            return visible;
        }

        /**
         * Inserts a new row at the given position. Shifts the row currently at
         * that position and any subsequent rows down (adds one to their
         * indices).
         * 
         * @param index
         *            the position at which to insert the row
         * @return the new row
         * 
         * @throws IndexOutOfBoundsException
         *             if the index is out of bounds
         * @see #appendRow()
         * @see #prependRow()
         * @see #removeRow(int)
         * @see #removeRow(StaticRow)
         */
        public ROWTYPE addRowAt(int index) {
            ROWTYPE row = createRow();
            row.setSection(this);
            for (int i = 0; i < getGrid().getColumnCount(); ++i) {
                row.addCell(grid.getColumn(i));
            }
            rows.add(index, row);

            requestSectionRefresh();
            return row;
        }

        /**
         * Adds a new row at the top of this section.
         * 
         * @return the new row
         * @see #appendRow()
         * @see #addRowAt(int)
         * @see #removeRow(int)
         * @see #removeRow(StaticRow)
         */
        public ROWTYPE prependRow() {
            return addRowAt(0);
        }

        /**
         * Adds a new row at the bottom of this section.
         * 
         * @return the new row
         * @see #prependRow()
         * @see #addRowAt(int)
         * @see #removeRow(int)
         * @see #removeRow(StaticRow)
         */
        public ROWTYPE appendRow() {
            return addRowAt(rows.size());
        }

        /**
         * Removes the row at the given position.
         * 
         * @param index
         *            the position of the row
         * 
         * @throws IndexOutOfBoundsException
         *             if the index is out of bounds
         * @see #addRowAt(int)
         * @see #appendRow()
         * @see #prependRow()
         * @see #removeRow(StaticRow)
         */
        public void removeRow(int index) {
            rows.remove(index);
            requestSectionRefresh();
        }

        /**
         * Removes the given row from the section.
         * 
         * @param row
         *            the row to be removed
         * 
         * @throws IllegalArgumentException
         *             if the row does not exist in this section
         * @see #addRowAt(int)
         * @see #appendRow()
         * @see #prependRow()
         * @see #removeRow(int)
         */
        public void removeRow(ROWTYPE row) {
            try {
                removeRow(rows.indexOf(row));
            } catch (IndexOutOfBoundsException e) {
                throw new IllegalArgumentException(
                        "Section does not contain the given row");
            }
        }

        /**
         * Returns the row at the given position.
         * 
         * @param index
         *            the position of the row
         * @return the row with the given index
         * 
         * @throws IndexOutOfBoundsException
         *             if the index is out of bounds
         */
        public ROWTYPE getRow(int index) {
            try {
                return rows.get(index);
            } catch (IndexOutOfBoundsException e) {
                throw new IllegalArgumentException("Row with index " + index
                        + " does not exist");
            }
        }

        /**
         * Returns the number of rows in this section.
         * 
         * @return the number of rows
         */
        public int getRowCount() {
            return rows.size();
        }

        protected List<ROWTYPE> getRows() {
            return rows;
        }

        protected int getVisibleRowCount() {
            return isVisible() ? getRowCount() : 0;
        }

        protected void addColumn(Column<?, ?> column) {
            for (ROWTYPE row : rows) {
                row.addCell(column);
            }
        }

        protected void removeColumn(Column<?, ?> column) {
            for (ROWTYPE row : rows) {
                row.removeCell(column);
            }
        }

        protected void setGrid(Grid<?> grid) {
            this.grid = grid;
        }

        protected Grid<?> getGrid() {
            assert grid != null;
            return grid;
        }

        protected void updateColSpans() {
            for (ROWTYPE row : rows) {
                if (row.hasSpannedCells()) {
                    row.calculateColspans();
                }
            }
        }
    }

    /**
     * Represents the header section of a Grid. A header consists of a single
     * header row containing a header cell for each column. Each cell has a
     * simple textual caption.
     */
    protected static class Header extends StaticSection<HeaderRow> {
        private HeaderRow defaultRow;

        private boolean markAsDirty = false;

        @Override
        public void removeRow(int index) {
            HeaderRow removedRow = getRow(index);
            super.removeRow(index);
            if (removedRow == defaultRow) {
                setDefaultRow(null);
            }
        }

        /**
         * Sets the default row of this header. The default row is a special
         * header row providing a user interface for sorting columns.
         * 
         * @param row
         *            the new default row, or null for no default row
         * 
         * @throws IllegalArgumentException
         *             this header does not contain the row
         */
        public void setDefaultRow(HeaderRow row) {
            if (row == defaultRow) {
                return;
            }
            if (row != null && !getRows().contains(row)) {
                throw new IllegalArgumentException(
                        "Cannot set a default row that does not exist in the container");
            }
            if (defaultRow != null) {
                defaultRow.setDefault(false);
            }
            if (row != null) {
                row.setDefault(true);
            }
            defaultRow = row;
            requestSectionRefresh();
        }

        /**
         * Returns the current default row of this header. The default row is a
         * special header row providing a user interface for sorting columns.
         * 
         * @return the default row or null if no default row set
         */
        public HeaderRow getDefaultRow() {
            return defaultRow;
        }

        @Override
        protected HeaderRow createRow() {
            return new HeaderRow();
        }

        @Override
        protected void requestSectionRefresh() {
            markAsDirty = true;

            /*
             * Defer the refresh so if we multiple times call refreshSection()
             * (for example when updating cell values) we only get one actual
             * refresh in the end.
             */
            Scheduler.get().scheduleFinally(new Scheduler.ScheduledCommand() {

                @Override
                public void execute() {
                    if (markAsDirty) {
                        markAsDirty = false;
                        getGrid().refreshHeader();
                    }
                }
            });
        }

        /**
         * Returns the events consumed by the header
         * 
         * @return a collection of BrowserEvents
         */
        public Collection<String> getConsumedEvents() {
            return Arrays.asList(BrowserEvents.TOUCHSTART,
                    BrowserEvents.TOUCHMOVE, BrowserEvents.TOUCHEND,
                    BrowserEvents.TOUCHCANCEL, BrowserEvents.CLICK);
        }
    }

    /**
     * A single row in a grid header section.
     * 
     */
    public static class HeaderRow extends StaticSection.StaticRow<HeaderCell> {

        private boolean isDefault = false;

        protected void setDefault(boolean isDefault) {
            this.isDefault = isDefault;
        }

        public boolean isDefault() {
            return isDefault;
        }

        @Override
        protected HeaderCell createCell() {
            return new HeaderCell();
        }
    }

    /**
     * A single cell in a grid header row. Has a textual caption.
     * 
     */
    public static class HeaderCell extends StaticSection.StaticCell {
    }

    /**
     * Represents the footer section of a Grid. The footer is always empty.
     */
    protected static class Footer extends StaticSection<FooterRow> {
        private boolean markAsDirty = false;

        @Override
        protected FooterRow createRow() {
            return new FooterRow();
        }

        @Override
        protected void requestSectionRefresh() {
            markAsDirty = true;

            /*
             * Defer the refresh so if we multiple times call refreshSection()
             * (for example when updating cell values) we only get one actual
             * refresh in the end.
             */
            Scheduler.get().scheduleFinally(new Scheduler.ScheduledCommand() {

                @Override
                public void execute() {
                    if (markAsDirty) {
                        markAsDirty = false;
                        getGrid().refreshFooter();
                    }
                }
            });
        }
    }

    /**
     * A single cell in a grid Footer row. Has a textual caption.
     * 
     */
    public static class FooterCell extends StaticSection.StaticCell {
    }

    /**
     * A single row in a grid Footer section.
     * 
     */
    public static class FooterRow extends StaticSection.StaticRow<FooterCell> {

        @Override
        protected FooterCell createCell() {
            return new FooterCell();
        }
    }

    private static class EditorRequestImpl<T> implements EditorRequest<T> {

        /**
         * A callback interface used to notify the invoker of the editor handler
         * of completed editor requests.
         * 
         * @param <T>
         *            the row data type
         */
        public static interface RequestCallback<T> {
            /**
             * The method that must be called when the request has been
             * processed correctly.
             * 
             * @param request
             *            the original request object
             */
            public void onSuccess(EditorRequest<T> request);

            /**
             * The method that must be called when processing the request has
             * produced an aborting error.
             * 
             * @param request
             *            the original request object
             */
            public void onError(EditorRequest<T> request);
        }

        private Grid<T> grid;
        private int rowIndex;
        private RequestCallback<T> callback;
        private boolean completed = false;

        public EditorRequestImpl(Grid<T> grid, int rowIndex,
                RequestCallback<T> callback) {
            this.grid = grid;
            this.rowIndex = rowIndex;
            this.callback = callback;
        }

        @Override
        public int getRowIndex() {
            return rowIndex;
        }

        @Override
        public T getRow() {
            return grid.getDataSource().getRow(rowIndex);
        }

        @Override
        public Grid<T> getGrid() {
            return grid;
        }

        @Override
        public Widget getWidget(Grid.Column<?, T> column) {
            Widget w = grid.getEditorWidget(column);
            assert w != null;
            return w;
        }

        private void complete(String errorMessage,
                Collection<Column<?, T>> errorColumns) {
            if (completed) {
                throw new IllegalStateException(
                        "An EditorRequest must be completed exactly once");
            }
            completed = true;

            grid.getEditor().setErrorMessage(errorMessage);

            grid.getEditor().clearEditorColumnErrors();
            if (errorColumns != null) {
                for (Column<?, T> column : errorColumns) {
                    grid.getEditor().setEditorColumnError(column, true);
                }
            }
        }

        @Override
        public void success() {
            complete(null, null);
            if (callback != null) {
                callback.onSuccess(this);
            }
        }

        @Override
        public void failure(String errorMessage,
                Collection<Grid.Column<?, T>> errorColumns) {
            complete(errorMessage, errorColumns);
            if (callback != null) {
                callback.onError(this);
            }
        }

        @Override
        public boolean isCompleted() {
            return completed;
        }
    }

    /**
     * An editor UI for Grid rows. A single Grid row at a time can be opened for
     * editing.
     */
    protected static class Editor<T> {

        public static final int KEYCODE_SHOW = KeyCodes.KEY_ENTER;
        public static final int KEYCODE_HIDE = KeyCodes.KEY_ESCAPE;

        private static final String ERROR_CLASS_NAME = "error";
        private static final String NOT_EDITABLE_CLASS_NAME = "not-editable";

        protected enum State {
            INACTIVE, ACTIVATING, BINDING, ACTIVE, SAVING
        }

        private Grid<T> grid;
        private EditorHandler<T> handler;

        private DivElement editorOverlay = DivElement.as(DOM.createDiv());
        private DivElement cellWrapper = DivElement.as(DOM.createDiv());
        private DivElement messageAndButtonsWrapper = DivElement.as(DOM
                .createDiv());

        private DivElement messageWrapper = DivElement.as(DOM.createDiv());
        private DivElement buttonsWrapper = DivElement.as(DOM.createDiv());

        // Element which contains the error message for the editor
        // Should only be added to the DOM when there's a message to show
        private DivElement message = DivElement.as(DOM.createDiv());

        private Map<Column<?, T>, Widget> columnToWidget = new HashMap<Column<?, T>, Widget>();

        private boolean enabled = false;
        private State state = State.INACTIVE;
        private int rowIndex = -1;
        private int columnIndex = -1;
        private String styleName = null;

        private HandlerRegistration scrollHandler;

        private final Button saveButton;
        private final Button cancelButton;

        private static final int SAVE_TIMEOUT_MS = 5000;
        private final Timer saveTimeout = new Timer() {
            @Override
            public void run() {
                getLogger().warning(
                        "Editor save action is taking longer than expected ("
                                + SAVE_TIMEOUT_MS + "ms). Does your "
                                + EditorHandler.class.getSimpleName()
                                + " remember to call success() or fail()?");
            }
        };

        private final EditorRequestImpl.RequestCallback<T> saveRequestCallback = new EditorRequestImpl.RequestCallback<T>() {
            @Override
            public void onSuccess(EditorRequest<T> request) {
                if (state == State.SAVING) {
                    cleanup();
                    cancel();
                }
            }

            @Override
            public void onError(EditorRequest<T> request) {
                if (state == State.SAVING) {
                    cleanup();

                    // TODO probably not the most correct thing to do...
                    getLogger().warning(
                            "An error occurred when trying to save the "
                                    + "modified row");
                }
            }

            private void cleanup() {
                state = State.ACTIVE;
                setButtonsEnabled(true);
                saveTimeout.cancel();
            }
        };

        private static final int BIND_TIMEOUT_MS = 5000;
        private final Timer bindTimeout = new Timer() {
            @Override
            public void run() {
                getLogger().warning(
                        "Editor bind action is taking longer than expected ("
                                + BIND_TIMEOUT_MS + "ms). Does your "
                                + EditorHandler.class.getSimpleName()
                                + " remember to call success() or fail()?");
            }
        };

        private final EditorRequestImpl.RequestCallback<T> bindRequestCallback = new EditorRequestImpl.RequestCallback<T>() {
            @Override
            public void onSuccess(EditorRequest<T> request) {
                if (state == State.BINDING) {
                    state = State.ACTIVE;
                    bindTimeout.cancel();

                    assert rowIndex == request.getRowIndex() : "Request row index "
                            + request.getRowIndex()
                            + " did not match the saved row index " + rowIndex;

                    showOverlay();
                }
            }

            @Override
            public void onError(EditorRequest<T> request) {
                if (state == State.BINDING) {
                    state = State.INACTIVE;
                    bindTimeout.cancel();

                    // TODO show something in the DOM as well?
                    getLogger().warning(
                            "An error occurred while trying to show the "
                                    + "Grid editor");
                    grid.getEscalator().setScrollLocked(Direction.VERTICAL,
                            false);
                    updateSelectionCheckboxesAsNeeded(true);
                }
            }
        };

        /** A set of all the columns that display an error flag. */
        private final Set<Column<?, T>> columnErrors = new HashSet<Grid.Column<?, T>>();
        private boolean buffered = true;

        /** Original position of editor */
        private double originalTop;
        /** Original scroll position of grid when editor was opened */
        private double originalScrollTop;

        public Editor() {
            saveButton = new Button();
            saveButton.setText(GridConstants.DEFAULT_SAVE_CAPTION);
            saveButton.addClickHandler(new ClickHandler() {
                @Override
                public void onClick(ClickEvent event) {
                    save();
                }
            });

            cancelButton = new Button();
            cancelButton.setText(GridConstants.DEFAULT_CANCEL_CAPTION);
            cancelButton.addClickHandler(new ClickHandler() {
                @Override
                public void onClick(ClickEvent event) {
                    cancel();
                }
            });
        }

        public void setErrorMessage(String errorMessage) {
            if (errorMessage == null) {
                message.removeFromParent();
            } else {
                message.setInnerText(errorMessage);
                if (message.getParentElement() == null) {
                    messageWrapper.appendChild(message);
                }
            }
            // In unbuffered mode only show message wrapper if there is an error
            if (!isBuffered()) {
                setMessageAndButtonsWrapperVisible(errorMessage != null);
            }
        }

        public int getRow() {
            return rowIndex;
        }

        /**
         * Equivalent to {@code editRow(rowIndex, -1)}.
         * 
         * @see #editRow(int, int)
         */
        public void editRow(int rowIndex) {
            editRow(rowIndex, -1);
        }

        /**
         * Opens the editor over the row with the given index and attempts to
         * focus the editor widget in the given column index. Does not move
         * focus if the widget is not focusable or if the column index is -1.
         * 
         * @param rowIndex
         *            the index of the row to be edited
         * @param columnIndex
         *            the column index of the editor widget that should be
         *            initially focused or -1 to not set focus
         * 
         * @throws IllegalStateException
         *             if this editor is not enabled
         * @throws IllegalStateException
         *             if this editor is already in edit mode
         * 
         * @since 7.5
         */
        public void editRow(int rowIndex, int columnIndex) {
            if (!enabled) {
                throw new IllegalStateException(
                        "Cannot edit row: editor is not enabled");
            }
            if (state != State.INACTIVE) {
                throw new IllegalStateException(
                        "Cannot edit row: editor already in edit mode");
            }

            this.rowIndex = rowIndex;
            this.columnIndex = columnIndex;

            state = State.ACTIVATING;

            if (grid.getEscalator().getVisibleRowRange().contains(rowIndex)) {
                show();
            } else {
                grid.scrollToRow(rowIndex, ScrollDestination.MIDDLE);
            }
        }

        /**
         * Cancels the currently active edit and hides the editor. Any changes
         * that are not {@link #save() saved} are lost.
         * 
         * @throws IllegalStateException
         *             if this editor is not enabled
         * @throws IllegalStateException
         *             if this editor is not in edit mode
         */
        public void cancel() {
            if (!enabled) {
                throw new IllegalStateException(
                        "Cannot cancel edit: editor is not enabled");
            }
            if (state == State.INACTIVE) {
                throw new IllegalStateException(
                        "Cannot cancel edit: editor is not in edit mode");
            }
            hideOverlay();
            grid.getEscalator().setScrollLocked(Direction.VERTICAL, false);

            EditorRequest<T> request = new EditorRequestImpl<T>(grid, rowIndex,
                    null);
            handler.cancel(request);
            state = State.INACTIVE;
            updateSelectionCheckboxesAsNeeded(true);
            grid.fireEvent(new EditorCloseEvent(grid.eventCell));
        }

        private void updateSelectionCheckboxesAsNeeded(boolean isEnabled) {
            if (grid.getSelectionModel() instanceof Multi) {
                grid.refreshBody();
                CheckBox checkBox = (CheckBox) grid.getDefaultHeaderRow()
                        .getCell(grid.selectionColumn).getWidget();
                checkBox.setEnabled(isEnabled);
            }
        }

        /**
         * Saves any unsaved changes to the data source and hides the editor.
         * 
         * @throws IllegalStateException
         *             if this editor is not enabled
         * @throws IllegalStateException
         *             if this editor is not in edit mode
         */
        public void save() {
            if (!enabled) {
                throw new IllegalStateException(
                        "Cannot save: editor is not enabled");
            }
            if (state != State.ACTIVE) {
                throw new IllegalStateException(
                        "Cannot save: editor is not in edit mode");
            }

            state = State.SAVING;
            setButtonsEnabled(false);
            saveTimeout.schedule(SAVE_TIMEOUT_MS);
            EditorRequest<T> request = new EditorRequestImpl<T>(grid, rowIndex,
                    saveRequestCallback);
            handler.save(request);
            updateSelectionCheckboxesAsNeeded(true);
        }

        /**
         * Returns the handler responsible for binding data and editor widgets
         * to this editor.
         * 
         * @return the editor handler or null if not set
         */
        public EditorHandler<T> getHandler() {
            return handler;
        }

        /**
         * Sets the handler responsible for binding data and editor widgets to
         * this editor.
         * 
         * @param rowHandler
         *            the new editor handler
         * 
         * @throws IllegalStateException
         *             if this editor is currently in edit mode
         */
        public void setHandler(EditorHandler<T> rowHandler) {
            if (state != State.INACTIVE) {
                throw new IllegalStateException(
                        "Cannot set EditorHandler: editor is currently in edit mode");
            }
            handler = rowHandler;
        }

        public boolean isEnabled() {
            return enabled;
        }

        /**
         * Sets the enabled state of this editor.
         * 
         * @param enabled
         *            true if enabled, false otherwise
         * 
         * @throws IllegalStateException
         *             if in edit mode and trying to disable
         * @throws IllegalStateException
         *             if the editor handler is not set
         */
        public void setEnabled(boolean enabled) {
            if (enabled == false && state != State.INACTIVE) {
                throw new IllegalStateException(
                        "Cannot disable: editor is in edit mode");
            } else if (enabled == true && getHandler() == null) {
                throw new IllegalStateException(
                        "Cannot enable: EditorHandler not set");
            }
            this.enabled = enabled;
        }

        protected void show() {
            if (state == State.ACTIVATING) {
                state = State.BINDING;
                bindTimeout.schedule(BIND_TIMEOUT_MS);
                EditorRequest<T> request = new EditorRequestImpl<T>(grid,
                        rowIndex, bindRequestCallback);
                handler.bind(request);
                grid.getEscalator().setScrollLocked(Direction.VERTICAL,
                        isBuffered());
                updateSelectionCheckboxesAsNeeded(false);
            }
        }

        protected void hide() {
            hideOverlay();
            grid.getEscalator().setScrollLocked(Direction.VERTICAL, false);
            state = State.INACTIVE;
            updateSelectionCheckboxesAsNeeded(true);
        }

        protected void setGrid(final Grid<T> grid) {
            assert grid != null : "Grid cannot be null";
            assert this.grid == null : "Can only attach editor to Grid once";

            this.grid = grid;

            grid.addDataAvailableHandler(new DataAvailableHandler() {
                @Override
                public void onDataAvailable(DataAvailableEvent event) {
                    if (event.getAvailableRows().contains(rowIndex)) {
                        show();
                    }
                }
            });
        }

        protected State getState() {
            return state;
        }

        protected void setState(State state) {
            this.state = state;
        }

        /**
         * Returns the editor widget associated with the given column. If the
         * editor is not active or the column is not
         * {@link Grid.Column#isEditable() editable}, returns null.
         * 
         * @param column
         *            the column
         * @return the widget if the editor is open and the column is editable,
         *         null otherwise
         */
        protected Widget getWidget(Column<?, T> column) {
            return columnToWidget.get(column);
        }

        /**
         * Equivalent to {@code showOverlay()}. The argument is ignored.
         *
         * @param unused
         *            ignored argument
         * 
         * @deprecated As of 7.5, use {@link #showOverlay()} instead.
         */
        @Deprecated
        protected void showOverlay(TableRowElement unused) {
            showOverlay();
        }

        /**
         * Opens the editor overlay over the table row indicated by
         * {@link #getRow()}.
         * 
         * @since 7.5
         */
        protected void showOverlay() {

            DivElement gridElement = DivElement.as(grid.getElement());

            TableRowElement tr = grid.getEscalator().getBody()
                    .getRowElement(rowIndex);

            scrollHandler = grid.addScrollHandler(new ScrollHandler() {
                @Override
                public void onScroll(ScrollEvent event) {
                    updateHorizontalScrollPosition();
                    if (!isBuffered()) {
                        updateVerticalScrollPosition();
                    }
                }
            });

            gridElement.appendChild(editorOverlay);
            editorOverlay.appendChild(cellWrapper);
            editorOverlay.appendChild(messageAndButtonsWrapper);

            for (int i = 0; i < tr.getCells().getLength(); i++) {
                Element cell = createCell(tr.getCells().getItem(i));

                cellWrapper.appendChild(cell);

                Column<?, T> column = grid.getVisibleColumn(i);
                if (column.isEditable()) {
                    Widget editor = getHandler().getWidget(column);

                    if (editor != null) {
                        columnToWidget.put(column, editor);
                        attachWidget(editor, cell);
                    }

                    if (i == columnIndex) {
                        if (editor instanceof Focusable) {
                            ((Focusable) editor).focus();
                        } else if (editor instanceof com.google.gwt.user.client.ui.Focusable) {
                            ((com.google.gwt.user.client.ui.Focusable) editor)
                                    .setFocus(true);
                        }
                    }
                } else {
                    cell.addClassName(NOT_EDITABLE_CLASS_NAME);
                }
            }

            // Only add these elements once
            if (!messageAndButtonsWrapper.isOrHasChild(messageWrapper)) {
                messageAndButtonsWrapper.appendChild(messageWrapper);
                messageAndButtonsWrapper.appendChild(buttonsWrapper);
            }

            if (isBuffered()) {
                attachWidget(saveButton, buttonsWrapper);
                attachWidget(cancelButton, buttonsWrapper);
            }

            setMessageAndButtonsWrapperVisible(isBuffered());

            updateHorizontalScrollPosition();

            AbstractRowContainer body = (AbstractRowContainer) grid
                    .getEscalator().getBody();
            double rowTop = body.getRowTop(tr);

            int bodyTop = body.getElement().getAbsoluteTop();
            int gridTop = gridElement.getAbsoluteTop();
            double overlayTop = rowTop + bodyTop - gridTop;

            originalScrollTop = grid.getScrollTop();
            if (!isBuffered() || buttonsShouldBeRenderedBelow(tr)) {
                // Default case, editor buttons are below the edited row
                editorOverlay.getStyle().setTop(overlayTop, Unit.PX);
                originalTop = overlayTop;
                editorOverlay.getStyle().clearBottom();
            } else {
                // Move message and buttons wrapper on top of cell wrapper if
                // there is not enough space visible space under and fix the
                // overlay from the bottom
                editorOverlay.insertFirst(messageAndButtonsWrapper);
                int gridHeight = grid.getElement().getOffsetHeight();
                editorOverlay.getStyle()
                        .setBottom(
                                gridHeight - overlayTop - tr.getOffsetHeight(),
                                Unit.PX);
                editorOverlay.getStyle().clearTop();
            }

            // Do not render over the vertical scrollbar
            editorOverlay.getStyle().setWidth(grid.escalator.getInnerWidth(),
                    Unit.PX);
        }

        private boolean buttonsShouldBeRenderedBelow(TableRowElement tr) {
            TableSectionElement tfoot = grid.escalator.getFooter().getElement();
            double tfootPageTop = WidgetUtil.getBoundingClientRect(tfoot)
                    .getTop();
            double trPageBottom = WidgetUtil.getBoundingClientRect(tr)
                    .getBottom();
            int messageAndButtonsHeight = messageAndButtonsWrapper
                    .getOffsetHeight();
            double bottomOfButtons = trPageBottom + messageAndButtonsHeight;
            return bottomOfButtons < tfootPageTop;
        }

        protected void hideOverlay() {
            for (Widget w : columnToWidget.values()) {
                setParent(w, null);
            }
            columnToWidget.clear();

            detachWidget(saveButton);
            detachWidget(cancelButton);

            editorOverlay.removeAllChildren();
            cellWrapper.removeAllChildren();
            editorOverlay.removeFromParent();

            scrollHandler.removeHandler();

            clearEditorColumnErrors();
        }

        protected void setStylePrimaryName(String primaryName) {
            if (styleName != null) {
                editorOverlay.removeClassName(styleName);

                cellWrapper.removeClassName(styleName + "-cells");
                messageAndButtonsWrapper.removeClassName(styleName + "-footer");

                messageWrapper.removeClassName(styleName + "-message");
                buttonsWrapper.removeClassName(styleName + "-buttons");

                saveButton.removeStyleName(styleName + "-save");
                cancelButton.removeStyleName(styleName + "-cancel");
            }
            styleName = primaryName + "-editor";
            editorOverlay.setClassName(styleName);

            cellWrapper.setClassName(styleName + "-cells");
            messageAndButtonsWrapper.setClassName(styleName + "-footer");

            messageWrapper.setClassName(styleName + "-message");
            buttonsWrapper.setClassName(styleName + "-buttons");

            saveButton.setStyleName(styleName + "-save");
            cancelButton.setStyleName(styleName + "-cancel");
        }

        /**
         * Creates an editor cell corresponding to the given table cell. The
         * returned element is empty and has the same dimensions and position as
         * the table cell.
         * 
         * @param td
         *            the table cell used as a reference
         * @return an editor cell corresponding to the given cell
         */
        protected Element createCell(TableCellElement td) {
            DivElement cell = DivElement.as(DOM.createDiv());
            double width = WidgetUtil
                    .getRequiredWidthBoundingClientRectDouble(td);
            double height = WidgetUtil
                    .getRequiredHeightBoundingClientRectDouble(td);
            setBounds(cell, td.getOffsetLeft(), td.getOffsetTop(), width,
                    height);
            return cell;
        }

        private void attachWidget(Widget w, Element parent) {
            parent.appendChild(w.getElement());
            setParent(w, grid);
        }

        private void detachWidget(Widget w) {
            setParent(w, null);
            w.getElement().removeFromParent();
        }

        private static void setBounds(Element e, double left, double top,
                double width, double height) {
            Style style = e.getStyle();
            style.setLeft(left, Unit.PX);
            style.setTop(top, Unit.PX);
            style.setWidth(width, Unit.PX);
            style.setHeight(height, Unit.PX);
        }

        private void updateHorizontalScrollPosition() {
            double scrollLeft = grid.getScrollLeft();
            cellWrapper.getStyle().setLeft(-scrollLeft, Unit.PX);
        }

        /**
         * Moves the editor overlay on scroll so that it stays on top of the
         * edited row. This will also snap the editor to top or bottom of the
         * row container if the edited row is scrolled out of the visible area.
         */
        private void updateVerticalScrollPosition() {
            double newScrollTop = grid.getScrollTop();

            int gridTop = grid.getElement().getAbsoluteTop();
            int editorHeight = editorOverlay.getOffsetHeight();

            Escalator escalator = grid.getEscalator();
            TableSectionElement header = escalator.getHeader().getElement();
            int footerTop = escalator.getFooter().getElement().getAbsoluteTop();
            int headerBottom = header.getAbsoluteBottom();

            double newTop = originalTop - (newScrollTop - originalScrollTop);

            if (newTop + gridTop < headerBottom) {
                // Snap editor to top of the row container
                newTop = header.getOffsetHeight();
            } else if (newTop + gridTop > footerTop - editorHeight) {
                // Snap editor to the bottom of the row container
                newTop = footerTop - editorHeight - gridTop;
            }

            editorOverlay.getStyle().setTop(newTop, Unit.PX);
        }

        protected void setGridEnabled(boolean enabled) {
            // TODO: This should be informed to handler as well so possible
            // fields can be disabled.
            setButtonsEnabled(enabled);
        }

        private void setButtonsEnabled(boolean enabled) {
            saveButton.setEnabled(enabled);
            cancelButton.setEnabled(enabled);
        }

        public void setSaveCaption(String saveCaption)
                throws IllegalArgumentException {
            if (saveCaption == null) {
                throw new IllegalArgumentException(
                        "Save caption cannot be null");
            }
            saveButton.setText(saveCaption);
        }

        public String getSaveCaption() {
            return saveButton.getText();
        }

        public void setCancelCaption(String cancelCaption)
                throws IllegalArgumentException {
            if (cancelCaption == null) {
                throw new IllegalArgumentException(
                        "Cancel caption cannot be null");
            }
            cancelButton.setText(cancelCaption);
        }

        public String getCancelCaption() {
            return cancelButton.getText();
        }

        public void setEditorColumnError(Column<?, T> column, boolean hasError) {
            if (state != State.ACTIVE && state != State.SAVING) {
                throw new IllegalStateException("Cannot set cell error "
                        + "status: editor is neither active nor saving.");
            }

            if (isEditorColumnError(column) == hasError) {
                return;
            }

            Element editorCell = getWidget(column).getElement()
                    .getParentElement();
            if (hasError) {
                editorCell.addClassName(ERROR_CLASS_NAME);
                columnErrors.add(column);
            } else {
                editorCell.removeClassName(ERROR_CLASS_NAME);
                columnErrors.remove(column);
            }
        }

        public void clearEditorColumnErrors() {

            /*
             * editorOverlay has no children if it's not active, effectively
             * making this loop a NOOP.
             */
            Element e = editorOverlay.getFirstChildElement();
            while (e != null) {
                e.removeClassName(ERROR_CLASS_NAME);
                e = e.getNextSiblingElement();
            }

            columnErrors.clear();
        }

        public boolean isEditorColumnError(Column<?, T> column) {
            return columnErrors.contains(column);
        }

        public void setBuffered(boolean buffered) {
            this.buffered = buffered;
            setMessageAndButtonsWrapperVisible(buffered);
        }

        public boolean isBuffered() {
            return buffered;
        }

        private void setMessageAndButtonsWrapperVisible(boolean visible) {
            if (visible) {
                messageAndButtonsWrapper.getStyle().clearDisplay();
            } else {
                messageAndButtonsWrapper.getStyle().setDisplay(Display.NONE);
            }
        }
    }

    public static abstract class AbstractGridKeyEvent<HANDLER extends AbstractGridKeyEventHandler>
            extends KeyEvent<HANDLER> {

        private Grid<?> grid;
        private final Type<HANDLER> associatedType = new Type<HANDLER>(
                getBrowserEventType(), this);
        private final CellReference<?> targetCell;

        public AbstractGridKeyEvent(Grid<?> grid, CellReference<?> targetCell) {
            this.grid = grid;
            this.targetCell = targetCell;
        }

        protected abstract String getBrowserEventType();

        /**
         * Gets the Grid instance for this event.
         * 
         * @return grid
         */
        public Grid<?> getGrid() {
            return grid;
        }

        /**
         * Gets the focused cell for this event.
         * 
         * @return focused cell
         */
        public CellReference<?> getFocusedCell() {
            return targetCell;
        }

        @Override
        protected void dispatch(HANDLER handler) {
            EventTarget target = getNativeEvent().getEventTarget();
            if (Element.is(target)
                    && !grid.isElementInChildWidget(Element.as(target))) {

                Section section = Section.FOOTER;
                final RowContainer container = grid.cellFocusHandler.containerWithFocus;
                if (container == grid.escalator.getHeader()) {
                    section = Section.HEADER;
                } else if (container == grid.escalator.getBody()) {
                    section = Section.BODY;
                }

                doDispatch(handler, section);
            }
        }

        protected abstract void doDispatch(HANDLER handler, Section section);

        @Override
        public Type<HANDLER> getAssociatedType() {
            return associatedType;
        }
    }

    public static abstract class AbstractGridMouseEvent<HANDLER extends AbstractGridMouseEventHandler>
            extends MouseEvent<HANDLER> {

        private Grid<?> grid;
        private final CellReference<?> targetCell;
        private final Type<HANDLER> associatedType = new Type<HANDLER>(
                getBrowserEventType(), this);

        public AbstractGridMouseEvent(Grid<?> grid, CellReference<?> targetCell) {
            this.grid = grid;
            this.targetCell = targetCell;
        }

        protected abstract String getBrowserEventType();

        /**
         * Gets the Grid instance for this event.
         * 
         * @return grid
         */
        public Grid<?> getGrid() {
            return grid;
        }

        /**
         * Gets the reference of target cell for this event.
         * 
         * @return target cell
         */
        public CellReference<?> getTargetCell() {
            return targetCell;
        }

        @Override
        protected void dispatch(HANDLER handler) {
            EventTarget target = getNativeEvent().getEventTarget();
            if (!Element.is(target)) {
                // Target is not an element
                return;
            }

            Element targetElement = Element.as(target);
            if (grid.isElementInChildWidget(targetElement)) {
                // Target is some widget inside of Grid
                return;
            }

            final RowContainer container = grid.escalator
                    .findRowContainer(targetElement);
            if (container == null) {
                // No container for given element
                return;
            }

            Section section = Section.FOOTER;
            if (container == grid.escalator.getHeader()) {
                section = Section.HEADER;
            } else if (container == grid.escalator.getBody()) {
                section = Section.BODY;
            }

            doDispatch(handler, section);
        }

        protected abstract void doDispatch(HANDLER handler, Section section);

        @Override
        public Type<HANDLER> getAssociatedType() {
            return associatedType;
        }
    }

    private static final String CUSTOM_STYLE_PROPERTY_NAME = "customStyle";

    /**
     * An initial height that is given to new details rows before rendering the
     * appropriate widget that we then can be measure
     * 
     * @see GridSpacerUpdater
     */
    private static final double DETAILS_ROW_INITIAL_HEIGHT = 50;

    private EventCellReference<T> eventCell = new EventCellReference<T>(this);
    private GridKeyDownEvent keyDown = new GridKeyDownEvent(this, eventCell);
    private GridKeyUpEvent keyUp = new GridKeyUpEvent(this, eventCell);
    private GridKeyPressEvent keyPress = new GridKeyPressEvent(this, eventCell);
    private GridClickEvent clickEvent = new GridClickEvent(this, eventCell);
    private GridDoubleClickEvent doubleClickEvent = new GridDoubleClickEvent(
            this, eventCell);

    private class CellFocusHandler {

        private RowContainer containerWithFocus = escalator.getBody();
        private int rowWithFocus = 0;
        private Range cellFocusRange = Range.withLength(0, 1);
        private int lastFocusedBodyRow = 0;
        private int lastFocusedHeaderRow = 0;
        private int lastFocusedFooterRow = 0;
        private TableCellElement cellWithFocusStyle = null;
        private TableRowElement rowWithFocusStyle = null;

        public CellFocusHandler() {
            sinkEvents(getNavigationEvents());
        }

        private Cell getFocusedCell() {
            return new Cell(rowWithFocus, cellFocusRange.getStart(),
                    cellWithFocusStyle);
        }

        /**
         * Sets style names for given cell when needed.
         */
        public void updateFocusedCellStyle(FlyweightCell cell,
                RowContainer cellContainer) {
            int cellRow = cell.getRow();
            int cellColumn = cell.getColumn();
            int colSpan = cell.getColSpan();
            boolean columnHasFocus = Range.withLength(cellColumn, colSpan)
                    .intersects(cellFocusRange);

            if (cellContainer == containerWithFocus) {
                // Cell is in the current container
                if (cellRow == rowWithFocus && columnHasFocus) {
                    if (cellWithFocusStyle != cell.getElement()) {
                        // Cell is correct but it does not have focused style
                        if (cellWithFocusStyle != null) {
                            // Remove old focus style
                            setStyleName(cellWithFocusStyle,
                                    cellFocusStyleName, false);
                        }
                        cellWithFocusStyle = cell.getElement();

                        // Add focus style to correct cell.
                        setStyleName(cellWithFocusStyle, cellFocusStyleName,
                                true);
                    }
                } else if (cellWithFocusStyle == cell.getElement()) {
                    // Due to escalator reusing cells, a new cell has the same
                    // element but is not the focused cell.
                    setStyleName(cellWithFocusStyle, cellFocusStyleName, false);
                    cellWithFocusStyle = null;
                }
            }
        }

        /**
         * Sets focus style for the given row if needed.
         * 
         * @param row
         *            a row object
         */
        public void updateFocusedRowStyle(Row row) {
            if (rowWithFocus == row.getRow()
                    && containerWithFocus == escalator.getBody()) {
                if (row.getElement() != rowWithFocusStyle) {
                    // Row should have focus style but does not have it.
                    if (rowWithFocusStyle != null) {
                        setStyleName(rowWithFocusStyle, rowFocusStyleName,
                                false);
                    }
                    rowWithFocusStyle = row.getElement();
                    setStyleName(rowWithFocusStyle, rowFocusStyleName, true);
                }
            } else if (rowWithFocusStyle == row.getElement()
                    || (containerWithFocus != escalator.getBody() && rowWithFocusStyle != null)) {
                // Remove focus style.
                setStyleName(rowWithFocusStyle, rowFocusStyleName, false);
                rowWithFocusStyle = null;
            }
        }

        /**
         * Sets the currently focused.
         * <p>
         * <em>NOTE:</em> the column index is the index in DOM, not the logical
         * column index which includes hidden columns.
         * 
         * @param rowIndex
         *            the index of the row having focus
         * @param columnIndexDOM
         *            the index of the cell having focus
         * @param container
         *            the row container having focus
         */
        private void setCellFocus(int rowIndex, int columnIndexDOM,
                RowContainer container) {
            if (rowIndex == rowWithFocus
                    && cellFocusRange.contains(columnIndexDOM)
                    && container == this.containerWithFocus) {
                refreshRow(rowWithFocus);
                return;
            }

            int oldRow = rowWithFocus;
            rowWithFocus = rowIndex;
            Range oldRange = cellFocusRange;

            if (container == escalator.getBody()) {
                scrollToRow(rowWithFocus);
                cellFocusRange = Range.withLength(columnIndexDOM, 1);
            } else {
                int i = 0;
                Element cell = container.getRowElement(rowWithFocus)
                        .getFirstChildElement();
                do {
                    int colSpan = cell
                            .getPropertyInt(FlyweightCell.COLSPAN_ATTR);
                    Range cellRange = Range.withLength(i, colSpan);
                    if (cellRange.contains(columnIndexDOM)) {
                        cellFocusRange = cellRange;
                        break;
                    }
                    cell = cell.getNextSiblingElement();
                    ++i;
                } while (cell != null);
            }
            int columnIndex = getColumns().indexOf(
                    getVisibleColumn(columnIndexDOM));
            if (columnIndex >= escalator.getColumnConfiguration()
                    .getFrozenColumnCount()) {
                escalator.scrollToColumn(columnIndexDOM, ScrollDestination.ANY,
                        10);
            }

            if (this.containerWithFocus == container) {
                if (oldRange.equals(cellFocusRange) && oldRow != rowWithFocus) {
                    refreshRow(oldRow);
                } else {
                    refreshHeader();
                    refreshFooter();
                }
            } else {
                RowContainer oldContainer = this.containerWithFocus;
                this.containerWithFocus = container;

                if (oldContainer == escalator.getBody()) {
                    lastFocusedBodyRow = oldRow;
                } else if (oldContainer == escalator.getHeader()) {
                    lastFocusedHeaderRow = oldRow;
                } else {
                    lastFocusedFooterRow = oldRow;
                }

                if (!oldRange.equals(cellFocusRange)) {
                    refreshHeader();
                    refreshFooter();
                    if (oldContainer == escalator.getBody()) {
                        oldContainer.refreshRows(oldRow, 1);
                    }
                } else {
                    oldContainer.refreshRows(oldRow, 1);
                }
            }
            refreshRow(rowWithFocus);
        }

        /**
         * Sets focus on a cell.
         * 
         * <p>
         * <em>Note</em>: cell focus is not the same as JavaScript's
         * {@code document.activeElement}.
         * 
         * @param cell
         *            a cell object
         */
        public void setCellFocus(CellReference<T> cell) {
            setCellFocus(cell.getRowIndex(), cell.getColumnIndexDOM(),
                    escalator.findRowContainer(cell.getElement()));
        }

        /**
         * Gets list of events that can be used for cell focusing.
         * 
         * @return list of navigation related event types
         */
        public Collection<String> getNavigationEvents() {
            return Arrays.asList(BrowserEvents.KEYDOWN, BrowserEvents.CLICK);
        }

        /**
         * Handle events that can move the cell focus.
         */
        public void handleNavigationEvent(Event event, CellReference<T> cell) {
            if (event.getType().equals(BrowserEvents.CLICK)) {
                setCellFocus(cell);
                // Grid should have focus when clicked.
                getElement().focus();
            } else if (event.getType().equals(BrowserEvents.KEYDOWN)) {
                int newRow = rowWithFocus;
                RowContainer newContainer = containerWithFocus;
                int newColumn = cellFocusRange.getStart();

                switch (event.getKeyCode()) {
                case KeyCodes.KEY_DOWN:
                    ++newRow;
                    break;
                case KeyCodes.KEY_UP:
                    --newRow;
                    break;
                case KeyCodes.KEY_RIGHT:
                    if (cellFocusRange.getEnd() >= getVisibleColumns().size()) {
                        return;
                    }
                    newColumn = cellFocusRange.getEnd();
                    break;
                case KeyCodes.KEY_LEFT:
                    if (newColumn == 0) {
                        return;
                    }
                    --newColumn;
                    break;
                case KeyCodes.KEY_TAB:
                    if (event.getShiftKey()) {
                        newContainer = getPreviousContainer(containerWithFocus);
                    } else {
                        newContainer = getNextContainer(containerWithFocus);
                    }

                    if (newContainer == containerWithFocus) {
                        return;
                    }
                    break;
                default:
                    return;
                }

                if (newContainer != containerWithFocus) {
                    if (newContainer == escalator.getBody()) {
                        newRow = lastFocusedBodyRow;
                    } else if (newContainer == escalator.getHeader()) {
                        newRow = lastFocusedHeaderRow;
                    } else {
                        newRow = lastFocusedFooterRow;
                    }
                } else if (newRow < 0) {
                    newContainer = getPreviousContainer(newContainer);

                    if (newContainer == containerWithFocus) {
                        newRow = 0;
                    } else if (newContainer == escalator.getBody()) {
                        newRow = getLastVisibleRowIndex();
                    } else {
                        newRow = newContainer.getRowCount() - 1;
                    }
                } else if (newRow >= containerWithFocus.getRowCount()) {
                    newContainer = getNextContainer(newContainer);

                    if (newContainer == containerWithFocus) {
                        newRow = containerWithFocus.getRowCount() - 1;
                    } else if (newContainer == escalator.getBody()) {
                        newRow = getFirstVisibleRowIndex();
                    } else {
                        newRow = 0;
                    }
                }

                if (newContainer.getRowCount() == 0) {
                    /*
                     * There are no rows in the container. Can't change the
                     * focused cell.
                     */
                    return;
                }

                event.preventDefault();
                event.stopPropagation();

                setCellFocus(newRow, newColumn, newContainer);
            }

        }

        private RowContainer getPreviousContainer(RowContainer current) {
            if (current == escalator.getFooter()) {
                current = escalator.getBody();
            } else if (current == escalator.getBody()) {
                current = escalator.getHeader();
            } else {
                return current;
            }

            if (current.getRowCount() == 0) {
                return getPreviousContainer(current);
            }
            return current;
        }

        private RowContainer getNextContainer(RowContainer current) {
            if (current == escalator.getHeader()) {
                current = escalator.getBody();
            } else if (current == escalator.getBody()) {
                current = escalator.getFooter();
            } else {
                return current;
            }

            if (current.getRowCount() == 0) {
                return getNextContainer(current);
            }
            return current;
        }

        private void refreshRow(int row) {
            containerWithFocus.refreshRows(row, 1);
        }

        /**
         * Offsets the focused cell's range.
         * 
         * @param offset
         *            offset for fixing focused cell's range
         */
        public void offsetRangeBy(int offset) {
            cellFocusRange = cellFocusRange.offsetBy(offset);
        }

        /**
         * Informs {@link CellFocusHandler} that certain range of rows has been
         * added to the Grid body. {@link CellFocusHandler} will fix indices
         * accordingly.
         * 
         * @param added
         *            a range of added rows
         */
        public void rowsAddedToBody(Range added) {
            boolean bodyHasFocus = (containerWithFocus == escalator.getBody());
            boolean insertionIsAboveFocusedCell = (added.getStart() <= rowWithFocus);
            if (bodyHasFocus && insertionIsAboveFocusedCell) {
                rowWithFocus += added.length();
                rowWithFocus = Math.min(rowWithFocus, escalator.getBody()
                        .getRowCount() - 1);
                refreshRow(rowWithFocus);
            }
        }

        /**
         * Informs {@link CellFocusHandler} that certain range of rows has been
         * removed from the Grid body. {@link CellFocusHandler} will fix indices
         * accordingly.
         * 
         * @param removed
         *            a range of removed rows
         */
        public void rowsRemovedFromBody(Range removed) {
            if (containerWithFocus != escalator.getBody()) {
                return;
            } else if (!removed.contains(rowWithFocus)) {
                if (removed.getStart() > rowWithFocus) {
                    return;
                }
                rowWithFocus = rowWithFocus - removed.length();
            } else {
                if (containerWithFocus.getRowCount() > removed.getEnd()) {
                    rowWithFocus = removed.getStart();
                } else if (removed.getStart() > 0) {
                    rowWithFocus = removed.getStart() - 1;
                } else {
                    if (escalator.getHeader().getRowCount() > 0) {
                        rowWithFocus = Math.min(lastFocusedHeaderRow, escalator
                                .getHeader().getRowCount() - 1);
                        containerWithFocus = escalator.getHeader();
                    } else if (escalator.getFooter().getRowCount() > 0) {
                        rowWithFocus = Math.min(lastFocusedFooterRow, escalator
                                .getFooter().getRowCount() - 1);
                        containerWithFocus = escalator.getFooter();
                    }
                }
            }
            refreshRow(rowWithFocus);
        }
    }

    public final class SelectionColumn extends Column<Boolean, T> {

        private boolean initDone = false;
        private boolean selected = false;

        SelectionColumn(final Renderer<Boolean> selectColumnRenderer) {
            super(selectColumnRenderer);
        }

        void initDone() {
            addSelectAllToDefaultHeader();

            setWidth(-1);

            setEditable(false);

            initDone = true;
        }

        protected void addSelectAllToDefaultHeader() {
            if (getSelectionModel() instanceof SelectionModel.Multi
                    && header.getDefaultRow() != null) {
                // If selection cell already contains a widget do not
                // create a new CheckBox
                HeaderCell selectionCell = header.getDefaultRow().getCell(this);
                if (selectionCell.getType().equals(GridStaticCellType.WIDGET)
                        && selectionCell.getWidget() instanceof CheckBox) {
                    return;
                }
                /*
                 * TODO: Currently the select all check box is shown when multi
                 * selection is in use. This might result in malfunctions if no
                 * SelectAllHandlers are present.
                 * 
                 * Later on this could be fixed so that it check such handlers
                 * exist.
                 */
                final SelectionModel.Multi<T> model = (Multi<T>) getSelectionModel();
                final CheckBox checkBox = new CheckBox();
                checkBox.addValueChangeHandler(new ValueChangeHandler<Boolean>() {

                    @Override
                    public void onValueChange(ValueChangeEvent<Boolean> event) {
                        if (event.getValue()) {
                            fireEvent(new SelectAllEvent<T>(model));
                            selected = true;
                        } else {
                            model.deselectAll();
                            selected = false;
                        }
                    }
                });
                checkBox.setValue(selected);
                selectionCell.setWidget(checkBox);
                // Select all with space when "select all" cell is active
                addHeaderKeyUpHandler(new HeaderKeyUpHandler() {
                    @Override
                    public void onKeyUp(GridKeyUpEvent event) {
                        if (event.getNativeKeyCode() != KeyCodes.KEY_SPACE) {
                            return;
                        }
                        HeaderRow targetHeaderRow = getHeader().getRow(
                                event.getFocusedCell().getRowIndex());
                        if (!targetHeaderRow.isDefault()) {
                            return;
                        }
                        if (event.getFocusedCell().getColumn() == SelectionColumn.this) {
                            // Send events to ensure row selection state is
                            // updated
                            checkBox.setValue(!checkBox.getValue(), true);
                        }
                    }
                });

            }
        }

        @Override
        public Column<Boolean, T> setWidth(double pixels) {
            if (pixels != getWidth() && initDone) {
                throw new UnsupportedOperationException("The selection "
                        + "column cannot be modified after init");
            } else {
                super.setWidth(pixels);
            }

            return this;
        }

        @Override
        public Boolean getValue(T row) {
            return Boolean.valueOf(isSelected(row));
        }

        @Override
        public Column<Boolean, T> setExpandRatio(int ratio) {
            throw new UnsupportedOperationException(
                    "can't change the expand ratio of the selection column");
        }

        @Override
        public int getExpandRatio() {
            return 0;
        }

        @Override
        public Column<Boolean, T> setMaximumWidth(double pixels) {
            throw new UnsupportedOperationException(
                    "can't change the maximum width of the selection column");
        }

        @Override
        public double getMaximumWidth() {
            return -1;
        }

        @Override
        public Column<Boolean, T> setMinimumWidth(double pixels) {
            throw new UnsupportedOperationException(
                    "can't change the minimum width of the selection column");
        }

        @Override
        public double getMinimumWidth() {
            return -1;
        }

        @Override
        public Column<Boolean, T> setEditable(boolean editable) {
            if (initDone) {
                throw new UnsupportedOperationException(
                        "can't set the selection column editable");
            }
            super.setEditable(editable);
            return this;
        }

    }

    /**
     * Helper class for performing sorting through the user interface. Controls
     * the sort() method, reporting USER as the event originator. This is a
     * completely internal class, and is, as such, safe to re-name should a more
     * descriptive name come to mind.
     */
    private final class UserSorter {

        private final Timer timer;
        private boolean scheduledMultisort;
        private Column<?, T> column;

        private UserSorter() {
            timer = new Timer() {

                @Override
                public void run() {
                    UserSorter.this.sort(column, scheduledMultisort);
                }
            };
        }

        /**
         * Toggle sorting for a cell. If the multisort parameter is set to true,
         * the cell's sort order is modified as a natural part of a multi-sort
         * chain. If false, the sorting order is set to ASCENDING for that
         * cell's column. If that column was already the only sorted column in
         * the Grid, the sort direction is flipped.
         * 
         * @param cell
         *            a valid cell reference
         * @param multisort
         *            whether the sort command should act as a multi-sort stack
         *            or not
         */
        public void sort(Column<?, ?> column, boolean multisort) {

            if (!columns.contains(column)) {
                throw new IllegalArgumentException(
                        "Given column is not a column in this grid. "
                                + column.toString());
            }

            if (!column.isSortable()) {
                return;
            }

            final SortOrder so = getSortOrder(column);

            if (multisort) {

                // If the sort order exists, replace existing value with its
                // opposite
                if (so != null) {
                    final int idx = sortOrder.indexOf(so);
                    sortOrder.set(idx, so.getOpposite());
                } else {
                    // If it doesn't, just add a new sort order to the end of
                    // the list
                    sortOrder.add(new SortOrder(column));
                }

            } else {

                // Since we're doing single column sorting, first clear the
                // list. Then, if the sort order existed, add its opposite,
                // otherwise just add a new sort value

                int items = sortOrder.size();
                sortOrder.clear();
                if (so != null && items == 1) {
                    sortOrder.add(so.getOpposite());
                } else {
                    sortOrder.add(new SortOrder(column));
                }
            }

            // sortOrder has been changed; tell the Grid to re-sort itself by
            // user request.
            Grid.this.sort(true);
        }

        /**
         * Perform a sort after a delay.
         * 
         * @param delay
         *            delay, in milliseconds
         */
        public void sortAfterDelay(int delay, boolean multisort) {
            column = eventCell.getColumn();
            scheduledMultisort = multisort;
            timer.schedule(delay);
        }

        /**
         * Check if a delayed sort command has been issued but not yet carried
         * out.
         * 
         * @return a boolean value
         */
        public boolean isDelayedSortScheduled() {
            return timer.isRunning();
        }

        /**
         * Cancel a scheduled sort.
         */
        public void cancelDelayedSort() {
            timer.cancel();
        }

    }

    /** @see Grid#autoColumnWidthsRecalculator */
    private class AutoColumnWidthsRecalculator {

        private final ScheduledCommand calculateCommand = new ScheduledCommand() {

            @Override
            public void execute() {
                if (!isScheduled) {
                    // something cancelled running this.
                    return;
                }

                if (header.markAsDirty || footer.markAsDirty) {
                    if (rescheduleCount < 10) {
                        /*
                         * Headers and footers are rendered as finally, this way
                         * we re-schedule this loop as finally, at the end of
                         * the queue, so that the headers have a chance to
                         * render themselves.
                         */
                        Scheduler.get().scheduleFinally(this);
                        rescheduleCount++;
                    } else {
                        /*
                         * We've tried too many times reschedule finally. Seems
                         * like something is being deferred. Let the queue
                         * execute and retry again.
                         */
                        rescheduleCount = 0;
                        Scheduler.get().scheduleDeferred(this);
                    }
                } else if (dataIsBeingFetched) {
                    Scheduler.get().scheduleDeferred(this);
                } else {
                    calculate();
                }
            }
        };

        private int rescheduleCount = 0;
        private boolean isScheduled;

        /**
         * Calculates and applies column widths, taking into account fixed
         * widths and column expand rules
         * 
         * @param immediately
         *            <code>true</code> if the widths should be executed
         *            immediately (ignoring lazy loading completely), or
         *            <code>false</code> if the command should be run after a
         *            while (duplicate non-immediately invocations are ignored).
         * @see Column#setWidth(double)
         * @see Column#setExpandRatio(int)
         * @see Column#setMinimumWidth(double)
         * @see Column#setMaximumWidth(double)
         */
        public void schedule() {
            if (!isScheduled) {
                isScheduled = true;
                Scheduler.get().scheduleFinally(calculateCommand);
            }
        }

        private void calculate() {
            isScheduled = false;
            rescheduleCount = 0;

            assert !dataIsBeingFetched : "Trying to calculate column widths even though data is still being fetched.";

            if (columnsAreGuaranteedToBeWiderThanGrid()) {
                applyColumnWidths();
            } else {
                applyColumnWidthsWithExpansion();
            }
        }

        private boolean columnsAreGuaranteedToBeWiderThanGrid() {
            double freeSpace = escalator.getInnerWidth();
            for (Column<?, ?> column : getVisibleColumns()) {
                if (column.getWidth() >= 0) {
                    freeSpace -= column.getWidth();
                } else if (column.getMinimumWidth() >= 0) {
                    freeSpace -= column.getMinimumWidth();
                }
            }
            return freeSpace < 0;
        }

        @SuppressWarnings("boxing")
        private void applyColumnWidths() {

            /* Step 1: Apply all column widths as they are. */

            Map<Integer, Double> selfWidths = new LinkedHashMap<Integer, Double>();
            List<Column<?, T>> columns = getVisibleColumns();
            for (int index = 0; index < columns.size(); index++) {
                selfWidths.put(index, columns.get(index).getWidth());
            }
            Grid.this.escalator.getColumnConfiguration().setColumnWidths(
                    selfWidths);

            /*
             * Step 2: Make sure that each column ends up obeying their min/max
             * width constraints if defined as autowidth. If constraints are
             * violated, fix it.
             */

            Map<Integer, Double> constrainedWidths = new LinkedHashMap<Integer, Double>();
            for (int index = 0; index < columns.size(); index++) {
                Column<?, T> column = columns.get(index);

                boolean hasAutoWidth = column.getWidth() < 0;
                if (!hasAutoWidth) {
                    continue;
                }

                // TODO: bug: these don't honor the CSS max/min. :(
                double actualWidth = column.getWidthActual();
                if (actualWidth < getMinWidth(column)) {
                    constrainedWidths.put(index, column.getMinimumWidth());
                } else if (actualWidth > getMaxWidth(column)) {
                    constrainedWidths.put(index, column.getMaximumWidth());
                }
            }
            Grid.this.escalator.getColumnConfiguration().setColumnWidths(
                    constrainedWidths);
        }

        private void applyColumnWidthsWithExpansion() {
            boolean defaultExpandRatios = true;
            int totalRatios = 0;
            double reservedPixels = 0;
            final Set<Column<?, T>> columnsToExpand = new HashSet<Column<?, T>>();
            List<Column<?, T>> nonFixedColumns = new ArrayList<Column<?, T>>();
            Map<Integer, Double> columnSizes = new HashMap<Integer, Double>();
            final List<Column<?, T>> visibleColumns = getVisibleColumns();

            /*
             * Set all fixed widths and also calculate the size-to-fit widths
             * for the autocalculated columns.
             * 
             * This way we know with how many pixels we have left to expand the
             * rest.
             */
            for (Column<?, T> column : visibleColumns) {
                final double widthAsIs = column.getWidth();
                final boolean isFixedWidth = widthAsIs >= 0;
                final double widthFixed = Math.max(widthAsIs,
                        column.getMinimumWidth());
                defaultExpandRatios = defaultExpandRatios
                        && (column.getExpandRatio() == -1 || column == selectionColumn);

                if (isFixedWidth) {
                    columnSizes.put(visibleColumns.indexOf(column), widthFixed);
                    reservedPixels += widthFixed;
                } else {
                    nonFixedColumns.add(column);
                    columnSizes.put(visibleColumns.indexOf(column), -1.0d);
                }
            }

            setColumnSizes(columnSizes);

            for (Column<?, T> column : nonFixedColumns) {
                final int expandRatio = (defaultExpandRatios ? 1 : column
                        .getExpandRatio());
                final double newWidth = column.getWidthActual();
                final double maxWidth = getMaxWidth(column);
                boolean shouldExpand = newWidth < maxWidth && expandRatio > 0
                        && column != selectionColumn;
                if (shouldExpand) {
                    totalRatios += expandRatio;
                    columnsToExpand.add(column);
                }
                reservedPixels += newWidth;
                columnSizes.put(visibleColumns.indexOf(column), newWidth);
            }

            /*
             * Now that we know how many pixels we need at the very least, we
             * can distribute the remaining pixels to all columns according to
             * their expand ratios.
             */
            double pixelsToDistribute = escalator.getInnerWidth()
                    - reservedPixels;
            if (pixelsToDistribute <= 0 || totalRatios <= 0) {
                return;
            }

            /*
             * Check for columns that hit their max width. Adjust
             * pixelsToDistribute and totalRatios accordingly. Recheck. Stop
             * when no new columns hit their max width
             */
            boolean aColumnHasMaxedOut;
            do {
                aColumnHasMaxedOut = false;
                final double widthPerRatio = pixelsToDistribute / totalRatios;
                final Iterator<Column<?, T>> i = columnsToExpand.iterator();
                while (i.hasNext()) {
                    final Column<?, T> column = i.next();
                    final int expandRatio = getExpandRatio(column,
                            defaultExpandRatios);
                    final int columnIndex = visibleColumns.indexOf(column);
                    final double autoWidth = columnSizes.get(columnIndex);
                    final double maxWidth = getMaxWidth(column);
                    double expandedWidth = autoWidth + widthPerRatio
                            * expandRatio;

                    if (maxWidth <= expandedWidth) {
                        i.remove();
                        totalRatios -= expandRatio;
                        aColumnHasMaxedOut = true;
                        pixelsToDistribute -= maxWidth - autoWidth;
                        columnSizes.put(columnIndex, maxWidth);
                    }
                }
            } while (aColumnHasMaxedOut);

            if (totalRatios <= 0 && columnsToExpand.isEmpty()) {
                setColumnSizes(columnSizes);
                return;
            }
            assert pixelsToDistribute > 0 : "We've run out of pixels to distribute ("
                    + pixelsToDistribute
                    + "px to "
                    + totalRatios
                    + " ratios between " + columnsToExpand.size() + " columns)";
            assert totalRatios > 0 && !columnsToExpand.isEmpty() : "Bookkeeping out of sync. Ratios: "
                    + totalRatios + " Columns: " + columnsToExpand.size();

            /*
             * If we still have anything left, distribute the remaining pixels
             * to the remaining columns.
             */
            final double widthPerRatio;
            int leftOver = 0;
            if (BrowserInfo.get().isIE8() || BrowserInfo.get().isIE9()
                    || BrowserInfo.getBrowserString().contains("PhantomJS")) {
                // These browsers report subpixels as integers. this usually
                // results into issues..
                widthPerRatio = (int) (pixelsToDistribute / totalRatios);
                leftOver = (int) (pixelsToDistribute - widthPerRatio
                        * totalRatios);
            } else {
                widthPerRatio = pixelsToDistribute / totalRatios;
            }
            for (Column<?, T> column : columnsToExpand) {
                final int expandRatio = getExpandRatio(column,
                        defaultExpandRatios);
                final int columnIndex = visibleColumns.indexOf(column);
                final double autoWidth = columnSizes.get(columnIndex);
                double totalWidth = autoWidth + widthPerRatio * expandRatio;
                if (leftOver > 0) {
                    totalWidth += 1;
                    leftOver--;
                }
                columnSizes.put(columnIndex, totalWidth);

                totalRatios -= expandRatio;
            }
            assert totalRatios == 0 : "Bookkeeping error: there were still some ratios left undistributed: "
                    + totalRatios;

            /*
             * Check the guarantees for minimum width and scoot back the columns
             * that don't care.
             */
            boolean minWidthsCausedReflows;
            do {
                minWidthsCausedReflows = false;

                /*
                 * First, let's check which columns were too cramped, and expand
                 * them. Also keep track on how many pixels we grew - we need to
                 * remove those pixels from other columns
                 */
                double pixelsToRemoveFromOtherColumns = 0;
                for (Column<?, T> column : visibleColumns) {
                    /*
                     * We can't iterate over columnsToExpand, even though that
                     * would be convenient. This is because some column without
                     * an expand ratio might still have a min width - those
                     * wouldn't show up in that set.
                     */

                    double minWidth = getMinWidth(column);
                    final int columnIndex = visibleColumns.indexOf(column);
                    double currentWidth = columnSizes.get(columnIndex);
                    boolean hasAutoWidth = column.getWidth() < 0;
                    if (hasAutoWidth && currentWidth < minWidth) {
                        columnSizes.put(columnIndex, minWidth);
                        pixelsToRemoveFromOtherColumns += (minWidth - currentWidth);
                        minWidthsCausedReflows = true;

                        /*
                         * Remove this column form the set if it exists. This
                         * way we make sure that it doesn't get shrunk in the
                         * next step.
                         */
                        columnsToExpand.remove(column);
                    }
                }

                /*
                 * Now we need to shrink the remaining columns according to
                 * their ratios. Recalculate the sum of remaining ratios.
                 */
                totalRatios = 0;
                for (Column<?, ?> column : columnsToExpand) {
                    totalRatios += getExpandRatio(column, defaultExpandRatios);
                }
                final double pixelsToRemovePerRatio = pixelsToRemoveFromOtherColumns
                        / totalRatios;
                for (Column<?, T> column : columnsToExpand) {
                    final double pixelsToRemove = pixelsToRemovePerRatio
                            * getExpandRatio(column, defaultExpandRatios);
                    int colIndex = visibleColumns.indexOf(column);
                    columnSizes.put(colIndex, columnSizes.get(colIndex)
                            - pixelsToRemove);
                }

            } while (minWidthsCausedReflows);

            // Finally set all the column sizes.
            setColumnSizes(columnSizes);
        }

        private void setColumnSizes(Map<Integer, Double> columnSizes) {
            // Set all widths at once
            escalator.getColumnConfiguration().setColumnWidths(columnSizes);
        }

        private int getExpandRatio(Column<?, ?> column,
                boolean defaultExpandRatios) {
            int expandRatio = column.getExpandRatio();
            if (expandRatio > 0) {
                return expandRatio;
            } else if (expandRatio < 0) {
                assert defaultExpandRatios : "No columns should've expanded";
                return 1;
            } else {
                assert false : "this method should've not been called at all if expandRatio is 0";
                return 0;
            }
        }

        /**
         * Returns the maximum width of the column, or {@link Double#MAX_VALUE}
         * if defined as negative.
         */
        private double getMaxWidth(Column<?, ?> column) {
            double maxWidth = column.getMaximumWidth();
            if (maxWidth >= 0) {
                return maxWidth;
            } else {
                return Double.MAX_VALUE;
            }
        }

        /**
         * Returns the minimum width of the column, or {@link Double#MIN_VALUE}
         * if defined as negative.
         */
        private double getMinWidth(Column<?, ?> column) {
            double minWidth = column.getMinimumWidth();
            if (minWidth >= 0) {
                return minWidth;
            } else {
                return Double.MIN_VALUE;
            }
        }

        /**
         * Check whether the auto width calculation is currently scheduled.
         * 
         * @return <code>true</code> if auto width calculation is currently
         *         scheduled
         */
        public boolean isScheduled() {
            return isScheduled;
        }
    }

    private class GridSpacerUpdater implements SpacerUpdater {

        private static final String STRIPE_CLASSNAME = "stripe";

        private final Map<Element, Widget> elementToWidgetMap = new HashMap<Element, Widget>();

        @Override
        public void init(Spacer spacer) {
            initTheming(spacer);

            int rowIndex = spacer.getRow();

            Widget detailsWidget = null;
            try {
                detailsWidget = detailsGenerator.getDetails(rowIndex);
            } catch (Throwable e) {
                getLogger().log(
                        Level.SEVERE,
                        "Exception while generating details for row "
                                + rowIndex, e);
            }

            final double spacerHeight;
            Element spacerElement = spacer.getElement();
            if (detailsWidget == null) {
                spacerElement.removeAllChildren();
                spacerHeight = DETAILS_ROW_INITIAL_HEIGHT;
            } else {
                Element element = detailsWidget.getElement();
                spacerElement.appendChild(element);
                setParent(detailsWidget, Grid.this);
                Widget previousWidget = elementToWidgetMap.put(element,
                        detailsWidget);

                assert previousWidget == null : "Overwrote a pre-existing widget on row "
                        + rowIndex + " without proper removal first.";

                /*
                 * Once we have the content properly inside the DOM, we should
                 * re-measure it to make sure that it's the correct height.
                 * 
                 * This is rather tricky, since the row (tr) will get the
                 * height, but the spacer cell (td) has the borders, which
                 * should go on top of the previous row and next row.
                 */
                double requiredHeightBoundingClientRectDouble = WidgetUtil
                        .getRequiredHeightBoundingClientRectDouble(element);
                double borderTopAndBottomHeight = WidgetUtil
                        .getBorderTopAndBottomThickness(spacerElement);
                double measuredHeight = requiredHeightBoundingClientRectDouble
                        + borderTopAndBottomHeight;
                assert getElement().isOrHasChild(spacerElement) : "The spacer element wasn't in the DOM during measurement, but was assumed to be.";
                spacerHeight = measuredHeight;
            }

            escalator.getBody().setSpacer(rowIndex, spacerHeight);
        }

        @Override
        public void destroy(Spacer spacer) {
            Element spacerElement = spacer.getElement();

            assert getElement().isOrHasChild(spacerElement) : "Trying "
                    + "to destroy a spacer that is not connected to this "
                    + "Grid's DOM. (row: " + spacer.getRow() + ", element: "
                    + spacerElement + ")";

            Widget detailsWidget = elementToWidgetMap.remove(spacerElement
                    .getFirstChildElement());

            if (detailsWidget != null) {
                /*
                 * The widget may be null here if the previous generator
                 * returned a null widget.
                 */

                assert spacerElement.getFirstChild() != null : "The "
                        + "details row to destroy did not contain a widget - "
                        + "probably removed by something else without "
                        + "permission? (row: " + spacer.getRow()
                        + ", element: " + spacerElement + ")";

                setParent(detailsWidget, null);
                spacerElement.removeAllChildren();
            }
        }

        private void initTheming(Spacer spacer) {
            Element spacerRoot = spacer.getElement();

            if (spacer.getRow() % 2 == 1) {
                spacerRoot.getParentElement().addClassName(STRIPE_CLASSNAME);
            } else {
                spacerRoot.getParentElement().removeClassName(STRIPE_CLASSNAME);
            }
        }

    }

    /**
     * Sidebar displaying toggles for hidable columns and custom widgets
     * provided by the application.
     * <p>
     * The button for opening the sidebar is automatically visible inside the
     * grid, if it contains any column hiding options or custom widgets. The
     * column hiding toggles and custom widgets become visible once the sidebar
     * has been opened.
     * 
     * @since 7.5.0
     */
    private static class Sidebar extends Composite {

        private final ClickHandler openCloseButtonHandler = new ClickHandler() {

            @Override
            public void onClick(ClickEvent event) {
                if (!isOpen()) {
                    open();
                } else {
                    close();
                }
            }
        };

        private final FlowPanel rootContainer;

        private final FlowPanel content;

        private final MenuBar menuBar;

        private final Button openCloseButton;

        private final Grid<?> grid;

        private Sidebar(Grid<?> grid) {
            this.grid = grid;

            rootContainer = new FlowPanel();
            initWidget(rootContainer);

            openCloseButton = new Button();
            openCloseButton.addClickHandler(openCloseButtonHandler);

            rootContainer.add(openCloseButton);

            content = new FlowPanel() {
                @Override
                public boolean remove(Widget w) {
                    // Check here to catch child.removeFromParent() calls
                    boolean removed = super.remove(w);
                    if (removed) {
                        updateVisibility();
                    }

                    return removed;
                }
            };

            menuBar = new MenuBar(true) {

                @Override
                public MenuItem insertItem(MenuItem item, int beforeIndex)
                        throws IndexOutOfBoundsException {
                    if (getParent() == null) {
                        content.insert(this, 0);
                        updateVisibility();
                    }
                    return super.insertItem(item, beforeIndex);
                }

                @Override
                public void removeItem(MenuItem item) {
                    super.removeItem(item);
                    if (getItems().isEmpty()) {
                        menuBar.removeFromParent();
                    }
                }

                @Override
                public void onBrowserEvent(Event event) {
                    // selecting a item with enter will lose the focus and
                    // selected item, which means that further keyboard
                    // selection won't work unless we do this:
                    if (event.getTypeInt() == Event.ONKEYDOWN
                            && event.getKeyCode() == KeyCodes.KEY_ENTER) {
                        final MenuItem item = getSelectedItem();
                        super.onBrowserEvent(event);
                        Scheduler.get().scheduleDeferred(
                                new ScheduledCommand() {

                                    @Override
                                    public void execute() {
                                        selectItem(item);
                                        focus();
                                    }
                                });

                    } else {
                        super.onBrowserEvent(event);
                    }
                }

            };
            KeyDownHandler keyDownHandler = new KeyDownHandler() {

                @Override
                public void onKeyDown(KeyDownEvent event) {
                    if (event.getNativeKeyCode() == KeyCodes.KEY_ESCAPE) {
                        close();
                    }
                }
            };
            openCloseButton.addDomHandler(keyDownHandler,
                    KeyDownEvent.getType());
            menuBar.addDomHandler(keyDownHandler, KeyDownEvent.getType());
        }

        /**
         * Opens the sidebar if not yet opened. Opening the sidebar has no
         * effect if it is empty.
         */
        public void open() {
            if (!isOpen() && isInDOM()) {
                addStyleName("opened");
                removeStyleName("closed");
                rootContainer.add(content);
            }
            openCloseButton.setHeight("");
        }

        /**
         * Closes the sidebar if not yet closed.
         */
        public void close() {
            if (isOpen()) {
                removeStyleName("opened");
                addStyleName("closed");
                content.removeFromParent();
                // adjust open button to header height when closed
                setHeightToHeaderCellHeight();
            }
        }

        /**
         * Returns whether the sidebar is open or not.
         * 
         * @return <code>true</code> if open, <code>false</code> if not
         */
        public boolean isOpen() {
            return content.getParent() == rootContainer;
        }

        /**
         * Adds or moves the given widget to the end of the sidebar.
         * 
         * @param widget
         *            the widget to add or move
         */
        public void add(Widget widget) {
            content.add(widget);
            updateVisibility();
        }

        /**
         * Removes the given widget from the sidebar.
         * 
         * @param widget
         *            the widget to remove
         */
        public void remove(Widget widget) {
            content.remove(widget);
            // updateVisibility is called by remove listener
        }

        /**
         * Inserts given widget to the given index inside the sidebar. If the
         * widget is already in the sidebar, then it is moved to the new index.
         * <p>
         * See
         * {@link FlowPanel#insert(com.google.gwt.user.client.ui.IsWidget, int)}
         * for further details.
         * 
         * @param widget
         *            the widget to insert
         * @param beforeIndex
         *            0-based index position for the widget.
         */
        public void insert(Widget widget, int beforeIndex) {
            content.insert(widget, beforeIndex);
            updateVisibility();
        }

        @Override
        public void setStylePrimaryName(String styleName) {
            super.setStylePrimaryName(styleName);
            content.setStylePrimaryName(styleName + "-content");
            openCloseButton.setStylePrimaryName(styleName + "-button");
            if (isOpen()) {
                addStyleName("open");
                removeStyleName("closed");
            } else {
                removeStyleName("open");
                addStyleName("closed");
            }
        }

        private void setHeightToHeaderCellHeight() {
            try {
                double height = WidgetUtil
                        .getRequiredHeightBoundingClientRectDouble(grid.escalator
                                .getHeader().getRowElement(0)
                                .getFirstChildElement())
                        - (WidgetUtil.measureVerticalBorder(getElement()) / 2);
                openCloseButton.setHeight(height + "px");
            } catch (NullPointerException npe) {
                getLogger()
                        .warning(
                                "Got null header first row or first row cell when calculating sidebar button height");
                openCloseButton.setHeight(grid.escalator.getHeader()
                        .getDefaultRowHeight() + "px");
            } catch (IndexOutOfBoundsException ioobe) {
                // happens when escalator doesn't have any headers rendered yet.
                getLogger()
                        .warning(
                                "No header cell available when calculating sidebar button height");
                openCloseButton.setHeight(grid.escalator.getHeader()
                        .getDefaultRowHeight() + "px");
            }
        }

        private void updateVisibility() {
            final boolean hasWidgets = content.getWidgetCount() > 0;
            final boolean isVisible = isInDOM();
            if (isVisible && !hasWidgets) {
                Grid.setParent(this, null);
                getElement().removeFromParent();
            } else if (!isVisible && hasWidgets) {
                close();
                grid.getElement().appendChild(getElement());
                Grid.setParent(this, grid);
                // border calculation won't work until attached
                setHeightToHeaderCellHeight();
            }
        }

        private boolean isInDOM() {
            return getParent() != null;
        }

        @Override
        protected void onAttach() {
            super.onAttach();
            // make sure the button will get correct height if the button should
            // be visible when the grid is rendered the first time.
            Scheduler.get().scheduleDeferred(new ScheduledCommand() {

                @Override
                public void execute() {
                    setHeightToHeaderCellHeight();
                }
            });
        }
    }

    /**
     * UI and functionality related to hiding columns with toggles in the
     * sidebar.
     */
    private final class ColumnHider {

        /** Map from columns to their hiding toggles, component might change */
        private HashMap<Column<?, T>, MenuItem> columnToHidingToggleMap = new HashMap<Grid.Column<?, T>, MenuItem>();

        /**
         * When column is being hidden with a toggle, do not refresh toggles for
         * no reason. Also helps for keeping the keyboard navigation working.
         */
        private boolean hidingColumn;

        private void updateColumnHidable(final Column<?, T> column) {
            if (column.isHidable()) {
                MenuItem toggle = columnToHidingToggleMap.get(column);
                if (toggle == null) {
                    toggle = createToggle(column);
                }
                toggle.setStyleName("hidden", column.isHidden());
            } else if (columnToHidingToggleMap.containsKey(column)) {
                sidebar.menuBar.removeItem((columnToHidingToggleMap
                        .remove(column)));
            }
            updateTogglesOrder();
        }

        private MenuItem createToggle(final Column<?, T> column) {
            MenuItem toggle = new MenuItem(createHTML(column), true,
                    new ScheduledCommand() {

                        @Override
                        public void execute() {
                            hidingColumn = true;
                            column.setHidden(!column.isHidden(), true);
                            hidingColumn = false;
                        }
                    });
            toggle.addStyleName("column-hiding-toggle");
            columnToHidingToggleMap.put(column, toggle);
            return toggle;
        }

        private String createHTML(Column<?, T> column) {
            final StringBuffer buf = new StringBuffer();
            buf.append("<span class=\"");
            if (column.isHidden()) {
                buf.append("v-off");
            } else {
                buf.append("v-on");
            }
            buf.append("\"><div>");
            String caption = column.getHidingToggleCaption();
            if (caption == null) {
                caption = column.headerCaption;
            }
            buf.append(caption);
            buf.append("</div></span>");

            return buf.toString();
        }

        private void updateTogglesOrder() {
            if (!hidingColumn) {
                int lastIndex = 0;
                for (Column<?, T> column : getColumns()) {
                    if (column.isHidable()) {
                        final MenuItem menuItem = columnToHidingToggleMap
                                .get(column);
                        sidebar.menuBar.removeItem(menuItem);
                        sidebar.menuBar.insertItem(menuItem, lastIndex++);
                    }
                }
            }
        }

        private void updateHidingToggle(Column<?, T> column) {
            if (column.isHidable()) {
                MenuItem toggle = columnToHidingToggleMap.get(column);
                toggle.setHTML(createHTML(column));
                toggle.setStyleName("hidden", column.isHidden());
            } // else we can just ignore
        }

        private void removeColumnHidingToggle(Column<?, T> column) {
            sidebar.menuBar.removeItem(columnToHidingToggleMap.get(column));
        }

    }

    /**
     * Escalator used internally by grid to render the rows
     */
    private Escalator escalator = GWT.create(Escalator.class);

    private final Header header = GWT.create(Header.class);

    private final Footer footer = GWT.create(Footer.class);

    private final Sidebar sidebar = new Sidebar(this);

    /**
     * List of columns in the grid. Order defines the visible order.
     */
    private List<Column<?, T>> columns = new ArrayList<Column<?, T>>();

    /**
     * The datasource currently in use. <em>Note:</em> it is <code>null</code>
     * on initialization, but not after that.
     */
    private DataSource<T> dataSource;

    /**
     * Currently available row range in DataSource.
     */
    private Range currentDataAvailable = Range.withLength(0, 0);

    /**
     * The number of frozen columns, 0 freezes the selection column if
     * displayed, -1 also prevents selection col from freezing.
     */
    private int frozenColumnCount = 0;

    /**
     * Current sort order. The (private) sort() method reads this list to
     * determine the order in which to present rows.
     */
    private List<SortOrder> sortOrder = new ArrayList<SortOrder>();

    private Renderer<Boolean> selectColumnRenderer = null;

    private SelectionColumn selectionColumn;

    private String rowStripeStyleName;
    private String rowHasDataStyleName;
    private String rowSelectedStyleName;
    private String cellFocusStyleName;
    private String rowFocusStyleName;

    /**
     * Current selection model.
     */
    private SelectionModel<T> selectionModel;

    protected final CellFocusHandler cellFocusHandler;

    private final UserSorter sorter = new UserSorter();

    private final Editor<T> editor = GWT.create(Editor.class);

    private boolean dataIsBeingFetched = false;

    /**
     * The cell a click event originated from
     * <p>
     * This is a workaround to make Chrome work like Firefox. In Chrome,
     * normally if you start a drag on one cell and release on:
     * <ul>
     * <li>that same cell, the click event is that {@code <td>}.
     * <li>a cell on that same row, the click event is the parent {@code <tr>}.
     * <li>a cell on another row, the click event is the table section ancestor
     * ({@code <thead>}, {@code <tbody>} or {@code <tfoot>}).
     * </ul>
     * 
     * @see #onBrowserEvent(Event)
     */
    private Cell cellOnPrevMouseDown;

    /**
     * A scheduled command to re-evaluate the widths of <em>all columns</em>
     * that have calculated widths. Most probably called because
     * minwidth/maxwidth/expandratio has changed.
     */
    private final AutoColumnWidthsRecalculator autoColumnWidthsRecalculator = new AutoColumnWidthsRecalculator();

    private boolean enabled = true;

    private DetailsGenerator detailsGenerator = DetailsGenerator.NULL;
    private GridSpacerUpdater gridSpacerUpdater = new GridSpacerUpdater();
    /** A set keeping track of the indices of all currently open details */
    private Set<Integer> visibleDetails = new HashSet<Integer>();

    private boolean columnReorderingAllowed;

    private ColumnHider columnHider = new ColumnHider();

    private DragAndDropHandler dndHandler = new DragAndDropHandler();

    private AutoScroller autoScroller = new AutoScroller(this);

    private DragAndDropHandler.DragAndDropCallback headerCellDndCallback = new DragAndDropHandler.DragAndDropCallback() {

        private final AutoScrollerCallback autoScrollerCallback = new AutoScrollerCallback() {

            @Override
            public void onAutoScroll(int scrollDiff) {
                autoScrollX = scrollDiff;
                onDragUpdate(null);
            }

            @Override
            public void onAutoScrollReachedMin() {
                // make sure the drop marker is visible on the left
                autoScrollX = 0;
                updateDragDropMarker(clientX);
            }

            @Override
            public void onAutoScrollReachedMax() {
                // make sure the drop marker is visible on the right
                autoScrollX = 0;
                updateDragDropMarker(clientX);
            }
        };
        /**
         * Elements for displaying the dragged column(s) and drop marker
         * properly
         */
        private Element table;
        private Element tableHeader;
        /** Marks the column drop location */
        private Element dropMarker;
        /** A copy of the dragged column(s), moves with cursor. */
        private Element dragElement;
        /** Tracks index of the column whose left side the drop would occur */
        private int latestColumnDropIndex;
        /**
         * Map of possible drop positions for the column and the corresponding
         * column index.
         */
        private final TreeMap<Double, Integer> possibleDropPositions = new TreeMap<Double, Integer>();
        /**
         * Makes sure that drag cancel doesn't cause anything unwanted like sort
         */
        private HandlerRegistration columnSortPreventRegistration;

        private int clientX;

        /** How much the grid is being auto scrolled while dragging. */
        private int autoScrollX;

        /** Captures the value of the focused column before reordering */
        private int focusedColumnIndex;

        private void initHeaderDragElementDOM() {
            if (table == null) {
                tableHeader = DOM.createTHead();
                dropMarker = DOM.createDiv();
                tableHeader.appendChild(dropMarker);
                table = DOM.createTable();
                table.appendChild(tableHeader);
                table.setClassName("header-drag-table");
            }
            // update the style names on each run in case primary name has been
            // modified
            tableHeader.setClassName(escalator.getHeader().getElement()
                    .getClassName());
            dropMarker.setClassName(getStylePrimaryName() + "-drop-marker");
            int topOffset = 0;
            for (int i = 0; i < eventCell.getRowIndex(); i++) {
                topOffset += escalator.getHeader().getRowElement(i)
                        .getFirstChildElement().getOffsetHeight();
            }
            tableHeader.getStyle().setTop(topOffset, Unit.PX);

            getElement().appendChild(table);
        }

        @Override
        public void onDragUpdate(NativePreviewEvent event) {
            if (event != null) {
                clientX = WidgetUtil.getTouchOrMouseClientX(event
                        .getNativeEvent());
                autoScrollX = 0;
            }
            resolveDragElementHorizontalPosition(clientX);
            updateDragDropMarker(clientX);
        }

        private void updateDragDropMarker(final int clientX) {
            final double scrollLeft = getScrollLeft();
            final double cursorXCoordinate = clientX
                    - escalator.getHeader().getElement().getAbsoluteLeft();
            final Entry<Double, Integer> cellEdgeOnRight = possibleDropPositions
                    .ceilingEntry(cursorXCoordinate);
            final Entry<Double, Integer> cellEdgeOnLeft = possibleDropPositions
                    .floorEntry(cursorXCoordinate);
            final double diffToRightEdge = cellEdgeOnRight == null ? Double.MAX_VALUE
                    : cellEdgeOnRight.getKey() - cursorXCoordinate;
            final double diffToLeftEdge = cellEdgeOnLeft == null ? Double.MAX_VALUE
                    : cursorXCoordinate - cellEdgeOnLeft.getKey();

            double dropMarkerLeft = 0 - scrollLeft;
            if (diffToRightEdge > diffToLeftEdge) {
                latestColumnDropIndex = cellEdgeOnLeft.getValue();
                dropMarkerLeft += cellEdgeOnLeft.getKey();
            } else {
                latestColumnDropIndex = cellEdgeOnRight.getValue();
                dropMarkerLeft += cellEdgeOnRight.getKey();
            }

            dropMarkerLeft += autoScrollX;

            final double frozenColumnsWidth = getFrozenColumnsWidth();
            if (dropMarkerLeft < frozenColumnsWidth
                    || dropMarkerLeft > escalator.getHeader().getElement()
                            .getOffsetWidth() || dropMarkerLeft < 0) {
                dropMarkerLeft = -10000000;
            }
            dropMarker.getStyle().setLeft(dropMarkerLeft, Unit.PX);
        }

        private void resolveDragElementHorizontalPosition(final int clientX) {
            double left = clientX - table.getAbsoluteLeft();

            // Do not show the drag element beyond a spanned header cell
            // limitation
            final Double leftBound = possibleDropPositions.firstKey();
            final Double rightBound = possibleDropPositions.lastKey();
            final double scrollLeft = getScrollLeft();
            if (left + scrollLeft < leftBound) {
                left = leftBound - scrollLeft + autoScrollX;
            } else if (left + scrollLeft > rightBound) {
                left = rightBound - scrollLeft + autoScrollX;
            }

            // Do not show the drag element beyond the grid
            final int bodyOffsetWidth = getEscalator().getBody().getElement()
                    .getOffsetWidth();
            // Do not show on left of the frozen columns (even if scrolled)
            final int frozenColumnsWidth = (int) getFrozenColumnsWidth();

            left = Math
                    .max(frozenColumnsWidth, Math.min(left, bodyOffsetWidth));

            left -= dragElement.getClientWidth() / 2;
            dragElement.getStyle().setLeft(left, Unit.PX);
        }

        @Override
        public boolean onDragStart(NativeEvent startingEvent) {
            calculatePossibleDropPositions();

            if (possibleDropPositions.isEmpty()) {
                return false;
            }

            initHeaderDragElementDOM();
            // needs to clone focus and sorting indicators too (UX)
            dragElement = DOM.clone(eventCell.getElement(), true);
            dragElement.getStyle().clearWidth();
            dropMarker.getStyle().setProperty("height",
                    dragElement.getStyle().getHeight());
            tableHeader.appendChild(dragElement);
            // mark the column being dragged for styling
            eventCell.getElement().addClassName("dragged");
            // mark the floating cell, for styling & testing
            dragElement.addClassName("dragged-column-header");

            // start the auto scroll handler
            autoScroller.setScrollArea(60);
            autoScroller.start(startingEvent, ScrollAxis.HORIZONTAL,
                    autoScrollerCallback);
            return true;
        }

        @Override
        public void onDragEnd() {
            table.removeFromParent();
            dragElement.removeFromParent();
            eventCell.getElement().removeClassName("dragged");
        }

        @Override
        public void onDrop() {
            final int draggedColumnIndex = eventCell.getColumnIndex();
            final int colspan = header.getRow(eventCell.getRowIndex())
                    .getCell(eventCell.getColumn()).getColspan();
            if (latestColumnDropIndex != draggedColumnIndex
                    && latestColumnDropIndex != (draggedColumnIndex + colspan)) {
                List<Column<?, T>> columns = getColumns();
                List<Column<?, T>> reordered = new ArrayList<Column<?, T>>();
                if (draggedColumnIndex < latestColumnDropIndex) {
                    reordered.addAll(columns.subList(0, draggedColumnIndex));
                    reordered.addAll(columns.subList(draggedColumnIndex
                            + colspan, latestColumnDropIndex));
                    reordered.addAll(columns.subList(draggedColumnIndex,
                            draggedColumnIndex + colspan));
                    reordered.addAll(columns.subList(latestColumnDropIndex,
                            columns.size()));
                } else {
                    reordered.addAll(columns.subList(0, latestColumnDropIndex));
                    reordered.addAll(columns.subList(draggedColumnIndex,
                            draggedColumnIndex + colspan));
                    reordered.addAll(columns.subList(latestColumnDropIndex,
                            draggedColumnIndex));
                    reordered.addAll(columns.subList(draggedColumnIndex
                            + colspan, columns.size()));
                }
                reordered.remove(selectionColumn); // since setColumnOrder will
                                                   // add it anyway!

                // capture focused cell column before reorder
                Cell focusedCell = cellFocusHandler.getFocusedCell();
                if (focusedCell != null) {
                    // take hidden columns into account
                    focusedColumnIndex = getColumns().indexOf(
                            getVisibleColumn(focusedCell.getColumn()));
                }

                Column<?, T>[] array = reordered.toArray(new Column[reordered
                        .size()]);
                setColumnOrder(array);
                transferCellFocusOnDrop();
            } // else no reordering
        }

        private void transferCellFocusOnDrop() {
            final Cell focusedCell = cellFocusHandler.getFocusedCell();
            if (focusedCell != null) {
                final int focusedColumnIndexDOM = focusedCell.getColumn();
                final int focusedRowIndex = focusedCell.getRow();
                final int draggedColumnIndex = eventCell.getColumnIndex();
                // transfer focus if it was effected by the new column order
                final RowContainer rowContainer = escalator
                        .findRowContainer(focusedCell.getElement());
                if (focusedColumnIndex == draggedColumnIndex) {
                    // move with the dragged column
                    int adjustedDropIndex = latestColumnDropIndex > draggedColumnIndex ? latestColumnDropIndex - 1
                            : latestColumnDropIndex;
                    // remove hidden columns from indexing
                    adjustedDropIndex = getVisibleColumns().indexOf(
                            getColumn(adjustedDropIndex));
                    cellFocusHandler.setCellFocus(focusedRowIndex,
                            adjustedDropIndex, rowContainer);
                } else if (latestColumnDropIndex <= focusedColumnIndex
                        && draggedColumnIndex > focusedColumnIndex) {
                    cellFocusHandler.setCellFocus(focusedRowIndex,
                            focusedColumnIndexDOM + 1, rowContainer);
                } else if (latestColumnDropIndex > focusedColumnIndex
                        && draggedColumnIndex < focusedColumnIndex) {
                    cellFocusHandler.setCellFocus(focusedRowIndex,
                            focusedColumnIndexDOM - 1, rowContainer);
                }
            }
        }

        @Override
        public void onDragCancel() {
            // cancel next click so that we may prevent column sorting if
            // mouse was released on top of the dragged cell
            if (columnSortPreventRegistration == null) {
                columnSortPreventRegistration = Event
                        .addNativePreviewHandler(new NativePreviewHandler() {

                            @Override
                            public void onPreviewNativeEvent(
                                    NativePreviewEvent event) {
                                if (event.getTypeInt() == Event.ONCLICK) {
                                    event.cancel();
                                    event.getNativeEvent().preventDefault();
                                    columnSortPreventRegistration
                                            .removeHandler();
                                    columnSortPreventRegistration = null;
                                }
                            }
                        });
            }
            autoScroller.stop();
        }

        private double getFrozenColumnsWidth() {
            double value = getMultiSelectColumnWidth();
            for (int i = 0; i < getFrozenColumnCount(); i++) {
                value += getColumn(i).getWidthActual();
            }
            return value;
        }

        private double getMultiSelectColumnWidth() {
            if (getSelectionModel().getSelectionColumnRenderer() != null) {
                // frozen checkbox column is present, it is always the first
                // column
                return escalator.getHeader().getElement()
                        .getFirstChildElement().getFirstChildElement()
                        .getOffsetWidth();
            }
            return 0.0;
        }

        /**
         * Returns the amount of frozen columns. The selection column is always
         * considered frozen, since it can't be moved.
         */
        private int getSelectionAndFrozenColumnCount() {
            // no matter if selection column is frozen or not, it is considered
            // frozen for column dnd reorder
            if (getSelectionModel().getSelectionColumnRenderer() != null) {
                return Math.max(0, getFrozenColumnCount()) + 1;
            } else {
                return Math.max(0, getFrozenColumnCount());
            }
        }

        @SuppressWarnings("boxing")
        private void calculatePossibleDropPositions() {
            possibleDropPositions.clear();

            final int draggedColumnIndex = eventCell.getColumnIndex();
            final StaticRow<?> draggedCellRow = header.getRow(eventCell
                    .getRowIndex());
            final int draggedColumnRightIndex = draggedColumnIndex
                    + draggedCellRow.getCell(eventCell.getColumn())
                            .getColspan();
            final int frozenColumns = getSelectionAndFrozenColumnCount();
            final Range draggedCellRange = Range.between(draggedColumnIndex,
                    draggedColumnRightIndex);
            /*
             * If the dragged cell intersects with a spanned cell in any other
             * header or footer row, then the drag is limited inside that
             * spanned cell. The same rules apply: the cell can't be dropped
             * inside another spanned cell. The left and right bounds keep track
             * of the edges of the most limiting spanned cell.
             */
            int leftBound = -1;
            int rightBound = getColumnCount() + 1;

            final HashSet<Integer> unavailableColumnDropIndices = new HashSet<Integer>();
            final List<StaticRow<?>> rows = new ArrayList<StaticRow<?>>();
            rows.addAll(header.getRows());
            rows.addAll(footer.getRows());
            for (StaticRow<?> row : rows) {
                if (!row.hasSpannedCells()) {
                    continue;
                }
                final boolean isDraggedCellRow = row.equals(draggedCellRow);
                for (int cellColumnIndex = frozenColumns; cellColumnIndex < getColumnCount(); cellColumnIndex++) {
                    StaticCell cell = row.getCell(getColumn(cellColumnIndex));
                    int colspan = cell.getColspan();
                    if (colspan <= 1) {
                        continue;
                    }
                    final int cellColumnRightIndex = cellColumnIndex + colspan;
                    final Range cellRange = Range.between(cellColumnIndex,
                            cellColumnRightIndex);
                    final boolean intersects = draggedCellRange
                            .intersects(cellRange);
                    if (intersects && !isDraggedCellRow) {
                        // if the currently iterated cell is inside or same as
                        // the dragged cell, then it doesn't restrict the drag
                        if (cellRange.isSubsetOf(draggedCellRange)) {
                            cellColumnIndex = cellColumnRightIndex - 1;
                            continue;
                        }
                        /*
                         * if the dragged cell is a spanned cell and it crosses
                         * with the currently iterated cell without sharing
                         * either start or end then not possible to drag the
                         * cell.
                         */
                        if (!draggedCellRange.isSubsetOf(cellRange)) {
                            return;
                        }
                        // the spanned cell overlaps the dragged cell (but is
                        // not the dragged cell)
                        if (cellColumnIndex <= draggedColumnIndex
                                && cellColumnIndex > leftBound) {
                            leftBound = cellColumnIndex;
                        }
                        if (cellColumnRightIndex < rightBound) {
                            rightBound = cellColumnRightIndex;
                        }
                        cellColumnIndex = cellColumnRightIndex - 1;
                    }

                    else { // can't drop inside a spanned cell, or this is the
                           // dragged cell
                        while (colspan > 1) {
                            cellColumnIndex++;
                            colspan--;
                            unavailableColumnDropIndices.add(cellColumnIndex);
                        }
                    }
                }
            }

            if (leftBound == (rightBound - 1)) {
                return;
            }

            double position = getFrozenColumnsWidth();
            // iterate column indices and add possible drop positions
            for (int i = frozenColumns; i < getColumnCount(); i++) {
                Column<?, T> column = getColumn(i);
                if (!unavailableColumnDropIndices.contains(i)
                        && !column.isHidden()) {
                    if (leftBound != -1) {
                        if (i >= leftBound && i <= rightBound) {
                            possibleDropPositions.put(position, i);
                        }
                    } else {
                        possibleDropPositions.put(position, i);
                    }
                }
                position += column.getWidthActual();
            }

            if (leftBound == -1) {
                // add the right side of the last column as columns.size()
                possibleDropPositions.put(position, getColumnCount());
            }
        }

    };

    /**
     * Enumeration for easy setting of selection mode.
     */
    public enum SelectionMode {

        /**
         * Shortcut for {@link SelectionModelSingle}.
         */
        SINGLE {

            @Override
            protected <T> SelectionModel<T> createModel() {
                return GWT.create(SelectionModelSingle.class);
            }
        },

        /**
         * Shortcut for {@link SelectionModelMulti}.
         */
        MULTI {

            @Override
            protected <T> SelectionModel<T> createModel() {
                return GWT.create(SelectionModelMulti.class);
            }
        },

        /**
         * Shortcut for {@link SelectionModelNone}.
         */
        NONE {

            @Override
            protected <T> SelectionModel<T> createModel() {
                return GWT.create(SelectionModelNone.class);
            }
        };

        protected abstract <T> SelectionModel<T> createModel();
    }

    /**
     * Base class for grid columns internally used by the Grid. The user should
     * use {@link Column} when creating new columns.
     * 
     * @param <C>
     *            the column type
     * 
     * @param <T>
     *            the row type
     */
    public static abstract class Column<C, T> {

        /**
         * Default renderer for GridColumns. Renders everything into text
         * through {@link Object#toString()}.
         */
        private final class DefaultTextRenderer implements Renderer<Object> {
            boolean warned = false;
            private final String DEFAULT_RENDERER_WARNING = "This column uses a dummy default TextRenderer. "
                    + "A more suitable renderer should be set using the setRenderer() method.";

            @Override
            public void render(RendererCellReference cell, Object data) {
                if (!warned && !(data instanceof String)) {
                    getLogger().warning(
                            Column.this.toString() + ": "
                                    + DEFAULT_RENDERER_WARNING);
                    warned = true;
                }

                final String text;
                if (data == null) {
                    text = "";
                } else {
                    text = data.toString();
                }

                cell.getElement().setInnerText(text);
            }
        }

        /**
         * the column is associated with
         */
        private Grid<T> grid;

        /**
         * Width of column in pixels as {@link #setWidth(double)} has been
         * called
         */
        private double widthUser = GridConstants.DEFAULT_COLUMN_WIDTH_PX;

        /**
         * Renderer for rendering a value into the cell
         */
        private Renderer<? super C> bodyRenderer;

        private boolean sortable = false;

        private boolean editable = true;

        private boolean hidden = false;

        private boolean hidable = false;

        private String headerCaption = "";

        private String hidingToggleCaption = null;

        private double minimumWidthPx = GridConstants.DEFAULT_MIN_WIDTH;
        private double maximumWidthPx = GridConstants.DEFAULT_MAX_WIDTH;
        private int expandRatio = GridConstants.DEFAULT_EXPAND_RATIO;

        /**
         * Constructs a new column with a simple TextRenderer.
         */
        public Column() {
            setRenderer(new DefaultTextRenderer());
        }

        /**
         * Constructs a new column with a simple TextRenderer.
         * 
         * @param caption
         *            The header caption for this column
         * 
         * @throws IllegalArgumentException
         *             if given header caption is null
         */
        public Column(String caption) throws IllegalArgumentException {
            this();
            setHeaderCaption(caption);
        }

        /**
         * Constructs a new column with a custom renderer.
         * 
         * @param renderer
         *            The renderer to use for rendering the cells
         * 
         * @throws IllegalArgumentException
         *             if given Renderer is null
         */
        public Column(Renderer<? super C> renderer)
                throws IllegalArgumentException {
            setRenderer(renderer);
        }

        /**
         * Constructs a new column with a custom renderer.
         * 
         * @param renderer
         *            The renderer to use for rendering the cells
         * @param caption
         *            The header caption for this column
         * 
         * @throws IllegalArgumentException
         *             if given Renderer or header caption is null
         */
        public Column(String caption, Renderer<? super C> renderer)
                throws IllegalArgumentException {
            this(renderer);
            setHeaderCaption(caption);
        }

        /**
         * Internally used by the grid to set itself
         * 
         * @param grid
         */
        private void setGrid(Grid<T> grid) {
            if (this.grid != null && grid != null) {
                // Trying to replace grid
                throw new IllegalStateException("Column already is attached "
                        + "to a grid. Remove the column first from the grid "
                        + "and then add it. (in: " + toString() + ")");
            }

            if (this.grid != null) {
                this.grid.recalculateColumnWidths();
            }
            this.grid = grid;
            if (this.grid != null) {
                this.grid.recalculateColumnWidths();
                updateHeader();
            }
        }

        /**
         * Sets a header caption for this column.
         * 
         * @param caption
         *            The header caption for this column
         * @return the column itself
         * 
         * @throws IllegalArgumentException
         *             if given caption text is null
         */
        public Column<C, T> setHeaderCaption(String caption) {
            if (caption == null) {
                throw new IllegalArgumentException("Caption cannot be null.");
            }

            if (!this.headerCaption.equals(caption)) {
                this.headerCaption = caption;
                if (grid != null) {
                    updateHeader();
                }
            }

            return this;
        }

        private void updateHeader() {
            HeaderRow row = grid.getHeader().getDefaultRow();
            if (row != null) {
                row.getCell(this).setText(headerCaption);
                if (isHidable()) {
                    grid.columnHider.updateHidingToggle(this);
                }
            }
        }

        /**
         * Returns the data that should be rendered into the cell. By default
         * returning Strings and Widgets are supported. If the return type is a
         * String then it will be treated as preformatted text.
         * <p>
         * To support other types you will need to pass a custom renderer to the
         * column via the column constructor.
         * 
         * @param row
         *            The row object that provides the cell content.
         * 
         * @return The cell content
         */
        public abstract C getValue(T row);

        /**
         * The renderer to render the cell with. By default renders the data as
         * a String or adds the widget into the cell if the column type is of
         * widget type.
         * 
         * @return The renderer to render the cell content with
         */
        public Renderer<? super C> getRenderer() {
            return bodyRenderer;
        }

        /**
         * Sets a custom {@link Renderer} for this column.
         * 
         * @param renderer
         *            The renderer to use for rendering the cells
         * @return the column itself
         * 
         * @throws IllegalArgumentException
         *             if given Renderer is null
         */
        public Column<C, T> setRenderer(Renderer<? super C> renderer)
                throws IllegalArgumentException {
            if (renderer == null) {
                throw new IllegalArgumentException("Renderer cannot be null.");
            }

            if (renderer != bodyRenderer) {
                bodyRenderer = renderer;

                if (grid != null) {
                    grid.refreshBody();
                }
            }
            return this;
        }

        /**
         * Sets the pixel width of the column. Use a negative value for the grid
         * to autosize column based on content and available space.
         * <p>
         * This action is done "finally", once the current execution loop
         * returns. This is done to reduce overhead of unintentionally always
         * recalculate all columns, when modifying several columns at once.
         * <p>
         * If the column is currently {@link #isHidden() hidden}, then this set
         * width has effect only once the column has been made visible again.
         * 
         * @param pixels
         *            the width in pixels or negative for auto sizing
         */
        public Column<C, T> setWidth(double pixels) {
            if (!WidgetUtil.pixelValuesEqual(widthUser, pixels)) {
                widthUser = pixels;
                if (!isHidden()) {
                    scheduleColumnWidthRecalculator();
                }
            }
            return this;
        }

        void doSetWidth(double pixels) {
            assert !isHidden() : "applying width for a hidden column";
            if (grid != null) {
                int index = grid.getVisibleColumns().indexOf(this);
                ColumnConfiguration conf = grid.escalator
                        .getColumnConfiguration();
                conf.setColumnWidth(index, pixels);
            }
        }

        /**
         * Returns the pixel width of the column as given by the user.
         * <p>
         * <em>Note:</em> If a negative value was given to
         * {@link #setWidth(double)}, that same negative value is returned here.
         * <p>
         * <em>Note:</em> Returns the value, even if the column is currently
         * {@link #isHidden() hidden}.
         * 
         * @return pixel width of the column, or a negative number if the column
         *         width has been automatically calculated.
         * @see #setWidth(double)
         * @see #getWidthActual()
         */
        public double getWidth() {
            return widthUser;
        }

        /**
         * Returns the effective pixel width of the column.
         * <p>
         * This differs from {@link #getWidth()} only when the column has been
         * automatically resized, or when the column is currently
         * {@link #isHidden() hidden}, when the value is 0.
         * 
         * @return pixel width of the column.
         */
        public double getWidthActual() {
            if (isHidden()) {
                return 0;
            }
            return grid.escalator.getColumnConfiguration()
                    .getColumnWidthActual(
                            grid.getVisibleColumns().indexOf(this));
        }

        void reapplyWidth() {
            scheduleColumnWidthRecalculator();
        }

        /**
         * Enables sort indicators for the grid.
         * <p>
         * <b>Note:</b>The API can still sort the column even if this is set to
         * <code>false</code>.
         * 
         * @param sortable
         *            <code>true</code> when column sort indicators are visible.
         * @return the column itself
         */
        public Column<C, T> setSortable(boolean sortable) {
            if (this.sortable != sortable) {
                this.sortable = sortable;
                if (grid != null) {
                    grid.refreshHeader();
                }
            }

            return this;
        }

        /**
         * Are sort indicators shown for the column.
         * 
         * @return <code>true</code> if the column is sortable
         */
        public boolean isSortable() {
            return sortable;
        }

        /**
         * Hides or shows the column. By default columns are visible before
         * explicitly hiding them.
         * 
         * @since 7.5.0
         * @param hidden
         *            <code>true</code> to hide the column, <code>false</code>
         *            to show
         */
        public void setHidden(boolean hidden) {
            setHidden(hidden, false);
        }

        private void setHidden(boolean hidden, boolean userOriginated) {
            if (this.hidden != hidden) {
                if (hidden) {
                    grid.escalator.getColumnConfiguration().removeColumns(
                            grid.getVisibleColumns().indexOf(this), 1);
                    this.hidden = hidden;
                } else {
                    this.hidden = hidden;

                    final int columnIndex = grid.getVisibleColumns().indexOf(
                            this);
                    grid.escalator.getColumnConfiguration().insertColumns(
                            columnIndex, 1);

                    // make sure column is set to frozen if it needs to be,
                    // escalator doesn't handle situation where the added column
                    // would be the last frozen column
                    int gridFrozenColumns = grid.getFrozenColumnCount();
                    int escalatorFrozenColumns = grid.escalator
                            .getColumnConfiguration().getFrozenColumnCount();
                    if (gridFrozenColumns > escalatorFrozenColumns
                            && escalatorFrozenColumns == columnIndex) {
                        grid.escalator.getColumnConfiguration()
                                .setFrozenColumnCount(++escalatorFrozenColumns);
                    }
                }
                grid.columnHider.updateHidingToggle(this);
                grid.header.updateColSpans();
                grid.footer.updateColSpans();
                scheduleColumnWidthRecalculator();
                this.grid.fireEvent(new ColumnVisibilityChangeEvent<T>(this,
                        hidden, userOriginated));
            }
        }

        /**
         * Is this column hidden. Default is {@code false}.
         * 
         * @since 7.5.0
         * @return <code>true</code> if the column is currently hidden,
         *         <code>false</code> otherwise
         */
        public boolean isHidden() {
            return hidden;
        }

        /**
         * Set whether it is possible for the user to hide this column or not.
         * Default is {@code false}.
         * <p>
         * <em>Note:</em> it is still possible to hide the column
         * programmatically using {@link #setHidden(boolean)}.
         * 
         * @since 7.5.0
         * @param hidable
         *            <code>true</code> if the user can hide this column,
         *            <code>false</code> if not
         */
        public void setHidable(boolean hidable) {
            if (this.hidable != hidable) {
                this.hidable = hidable;
                grid.columnHider.updateColumnHidable(this);
            }
        }

        /**
         * Is it possible for the the user to hide this column. Default is
         * {@code false}.
         * <p>
         * <em>Note:</em> the column can be programmatically hidden using
         * {@link #setHidden(boolean)} regardless of the returned value.
         * 
         * @since 7.5.0
         * @return <code>true</code> if the user can hide the column,
         *         <code>false</code> if not
         */
        public boolean isHidable() {
            return hidable;
        }

        /**
         * Sets the hiding toggle's caption for this column. Shown in the toggle
         * for this column in the grid's sidebar when the column is
         * {@link #isHidable() hidable}.
         * <p>
         * Defaults to <code>null</code>, when will use whatever is set with
         * {@link #setHeaderCaption(String)}.
         * 
         * @since 7.5.0
         * @param hidingToggleCaption
         *            the caption for the hiding toggle for this column
         */
        public void setHidingToggleCaption(String hidingToggleCaption) {
            this.hidingToggleCaption = hidingToggleCaption;
            if (isHidable()) {
                grid.columnHider.updateHidingToggle(this);
            }
        }

        /**
         * Gets the hiding toggle caption for this column.
         * 
         * @since 7.5.0
         * @see #setHidingToggleCaption(String)
         * @return the hiding toggle's caption for this column
         */
        public String getHidingToggleCaption() {
            return hidingToggleCaption;
        }

        @Override
        public String toString() {
            String details = "";

            if (headerCaption != null && !headerCaption.isEmpty()) {
                details += "header:\"" + headerCaption + "\" ";
            } else {
                details += "header:empty ";
            }

            if (grid != null) {
                int index = grid.getColumns().indexOf(this);
                if (index != -1) {
                    details += "attached:#" + index + " ";
                } else {
                    details += "attached:unindexed ";
                }
            } else {
                details += "detached ";
            }

            details += "sortable:" + sortable + " ";

            return getClass().getSimpleName() + "[" + details.trim() + "]";
        }

        /**
         * Sets the minimum width for this column.
         * <p>
         * This defines the minimum guaranteed pixel width of the column
         * <em>when it is set to expand</em>.
         * <p>
         * This action is done "finally", once the current execution loop
         * returns. This is done to reduce overhead of unintentionally always
         * recalculate all columns, when modifying several columns at once.
         * 
         * @param pixels
         *            the minimum width
         * @return this column
         */
        public Column<C, T> setMinimumWidth(double pixels) {
            final double maxwidth = getMaximumWidth();
            if (pixels >= 0 && pixels > maxwidth && maxwidth >= 0) {
                throw new IllegalArgumentException("New minimum width ("
                        + pixels + ") was greater than maximum width ("
                        + maxwidth + ")");
            }

            if (minimumWidthPx != pixels) {
                minimumWidthPx = pixels;
                scheduleColumnWidthRecalculator();
            }
            return this;
        }

        /**
         * Sets the maximum width for this column.
         * <p>
         * This defines the maximum allowed pixel width of the column
         * <em>when it is set to expand</em>.
         * <p>
         * This action is done "finally", once the current execution loop
         * returns. This is done to reduce overhead of unintentionally always
         * recalculate all columns, when modifying several columns at once.
         * 
         * @param pixels
         *            the maximum width
         * @param immediately
         *            <code>true</code> if the widths should be executed
         *            immediately (ignoring lazy loading completely), or
         *            <code>false</code> if the command should be run after a
         *            while (duplicate non-immediately invocations are ignored).
         * @return this column
         */
        public Column<C, T> setMaximumWidth(double pixels) {
            final double minwidth = getMinimumWidth();
            if (pixels >= 0 && pixels < minwidth && minwidth >= 0) {
                throw new IllegalArgumentException("New maximum width ("
                        + pixels + ") was less than minimum width (" + minwidth
                        + ")");
            }

            if (maximumWidthPx != pixels) {
                maximumWidthPx = pixels;
                scheduleColumnWidthRecalculator();
            }
            return this;
        }

        /**
         * Sets the ratio with which the column expands.
         * <p>
         * By default, all columns expand equally (treated as if all of them had
         * an expand ratio of 1). Once at least one column gets a defined expand
         * ratio, the implicit expand ratio is removed, and only the defined
         * expand ratios are taken into account.
         * <p>
         * If a column has a defined width ({@link #setWidth(double)}), it
         * overrides this method's effects.
         * <p>
         * <em>Example:</em> A grid with three columns, with expand ratios 0, 1
         * and 2, respectively. The column with a <strong>ratio of 0 is exactly
         * as wide as its contents requires</strong>. The column with a ratio of
         * 1 is as wide as it needs, <strong>plus a third of any excess
         * space</strong>, bceause we have 3 parts total, and this column
         * reservs only one of those. The column with a ratio of 2, is as wide
         * as it needs to be, <strong>plus two thirds</strong> of the excess
         * width.
         * <p>
         * This action is done "finally", once the current execution loop
         * returns. This is done to reduce overhead of unintentionally always
         * recalculate all columns, when modifying several columns at once.
         * 
         * @param expandRatio
         *            the expand ratio of this column. {@code 0} to not have it
         *            expand at all. A negative number to clear the expand
         *            value.
         * @return this column
         */
        public Column<C, T> setExpandRatio(int ratio) {
            if (expandRatio != ratio) {
                expandRatio = ratio;
                scheduleColumnWidthRecalculator();
            }
            return this;
        }

        /**
         * Clears the column's expand ratio.
         * <p>
         * Same as calling {@link #setExpandRatio(int) setExpandRatio(-1)}
         * 
         * @return this column
         */
        public Column<C, T> clearExpandRatio() {
            return setExpandRatio(-1);
        }

        /**
         * Gets the minimum width for this column.
         * 
         * @return the minimum width for this column
         * @see #setMinimumWidth(double)
         */
        public double getMinimumWidth() {
            return minimumWidthPx;
        }

        /**
         * Gets the maximum width for this column.
         * 
         * @return the maximum width for this column
         * @see #setMaximumWidth(double)
         */
        public double getMaximumWidth() {
            return maximumWidthPx;
        }

        /**
         * Gets the expand ratio for this column.
         * 
         * @return the expand ratio for this column
         * @see #setExpandRatio(int)
         */
        public int getExpandRatio() {
            return expandRatio;
        }

        /**
         * Sets whether the values in this column should be editable by the user
         * when the row editor is active. By default columns are editable.
         * 
         * @param editable
         *            {@code true} to set this column editable, {@code false}
         *            otherwise
         * @return this column
         * 
         * @throws IllegalStateException
         *             if the editor is currently active
         * 
         * @see Grid#editRow(int)
         * @see Grid#isEditorActive()
         */
        public Column<C, T> setEditable(boolean editable) {
            if (editable != this.editable && grid.isEditorActive()) {
                throw new IllegalStateException(
                        "Cannot change column editable status while the editor is active");
            }
            this.editable = editable;
            return this;
        }

        /**
         * Returns whether the values in this column are editable by the user
         * when the row editor is active.
         * 
         * @return {@code true} if this column is editable, {@code false}
         *         otherwise
         * 
         * @see #setEditable(boolean)
         */
        public boolean isEditable() {
            return editable;
        }

        private void scheduleColumnWidthRecalculator() {
            if (grid != null) {
                grid.recalculateColumnWidths();
            } else {
                /*
                 * NOOP
                 * 
                 * Since setGrid() will call reapplyWidths as the colum is
                 * attached to a grid, it will call setWidth, which, in turn,
                 * will call this method again. Therefore, it's guaranteed that
                 * the recalculation is scheduled eventually, once the column is
                 * attached to a grid.
                 */
            }
        }
    }

    protected class BodyUpdater implements EscalatorUpdater {

        @Override
        public void preAttach(Row row, Iterable<FlyweightCell> cellsToAttach) {
            int rowIndex = row.getRow();
            rowReference.set(rowIndex, getDataSource().getRow(rowIndex),
                    row.getElement());
            for (FlyweightCell cell : cellsToAttach) {
                Renderer<?> renderer = findRenderer(cell);
                if (renderer instanceof ComplexRenderer) {
                    try {
                        Column<?, T> column = getVisibleColumn(cell.getColumn());
                        rendererCellReference.set(cell,
                                getColumns().indexOf(column), column);
                        ((ComplexRenderer<?>) renderer)
                                .init(rendererCellReference);
                    } catch (RuntimeException e) {
                        getLogger().log(
                                Level.SEVERE,
                                "Error initing cell in column "
                                        + cell.getColumn(), e);
                    }
                }
            }
        }

        @Override
        public void postAttach(Row row, Iterable<FlyweightCell> attachedCells) {
            for (FlyweightCell cell : attachedCells) {
                Renderer<?> renderer = findRenderer(cell);
                if (renderer instanceof WidgetRenderer) {
                    try {
                        WidgetRenderer<?, ?> widgetRenderer = (WidgetRenderer<?, ?>) renderer;

                        Widget widget = widgetRenderer.createWidget();
                        assert widget != null : "WidgetRenderer.createWidget() returned null. It should return a widget.";
                        assert widget.getParent() == null : "WidgetRenderer.createWidget() returned a widget which already is attached.";
                        assert cell.getElement().getChildCount() == 0 : "Cell content should be empty when adding Widget";

                        // Physical attach
                        cell.getElement().appendChild(widget.getElement());

                        // Logical attach
                        setParent(widget, Grid.this);
                    } catch (RuntimeException e) {
                        getLogger().log(
                                Level.SEVERE,
                                "Error attaching child widget in column "
                                        + cell.getColumn(), e);
                    }
                }
            }
        }

        @Override
        public void update(Row row, Iterable<FlyweightCell> cellsToUpdate) {
            int rowIndex = row.getRow();
            TableRowElement rowElement = row.getElement();
            T rowData = dataSource.getRow(rowIndex);

            boolean hasData = rowData != null;

            /*
             * TODO could be more efficient to build a list of all styles that
             * should be used and update the element only once instead of
             * attempting to update only the ones that have changed.
             */

            // Assign stylename for rows with data
            boolean usedToHaveData = rowElement
                    .hasClassName(rowHasDataStyleName);

            if (usedToHaveData != hasData) {
                setStyleName(rowElement, rowHasDataStyleName, hasData);
            }

            boolean isEvenIndex = (row.getRow() % 2 == 0);
            setStyleName(rowElement, rowStripeStyleName, !isEvenIndex);

            rowReference.set(rowIndex, rowData, rowElement);

            if (hasData) {
                setStyleName(rowElement, rowSelectedStyleName,
                        isSelected(rowData));

                if (rowStyleGenerator != null) {
                    try {
                        String rowStylename = rowStyleGenerator
                                .getStyle(rowReference);
                        setCustomStyleName(rowElement, rowStylename);
                    } catch (RuntimeException e) {
                        getLogger().log(
                                Level.SEVERE,
                                "Error generating styles for row "
                                        + row.getRow(), e);
                    }
                } else {
                    // Remove in case there was a generator previously
                    setCustomStyleName(rowElement, null);
                }
            } else if (usedToHaveData) {
                setStyleName(rowElement, rowSelectedStyleName, false);

                setCustomStyleName(rowElement, null);
            }

            cellFocusHandler.updateFocusedRowStyle(row);

            for (FlyweightCell cell : cellsToUpdate) {
                Column<?, T> column = getVisibleColumn(cell.getColumn());
                final int columnIndex = getColumns().indexOf(column);

                assert column != null : "Column was not found from cell ("
                        + cell.getColumn() + "," + cell.getRow() + ")";

                cellFocusHandler.updateFocusedCellStyle(cell,
                        escalator.getBody());

                if (hasData && cellStyleGenerator != null) {
                    try {
                        cellReference
                                .set(cell.getColumn(), columnIndex, column);
                        String generatedStyle = cellStyleGenerator
                                .getStyle(cellReference);
                        setCustomStyleName(cell.getElement(), generatedStyle);
                    } catch (RuntimeException e) {
                        getLogger().log(
                                Level.SEVERE,
                                "Error generating style for cell in column "
                                        + cell.getColumn(), e);
                    }
                } else if (hasData || usedToHaveData) {
                    setCustomStyleName(cell.getElement(), null);
                }

                Renderer renderer = column.getRenderer();

                try {
                    rendererCellReference.set(cell, columnIndex, column);
                    if (renderer instanceof ComplexRenderer) {
                        // Hide cell content if needed
                        ComplexRenderer clxRenderer = (ComplexRenderer) renderer;
                        if (hasData) {
                            if (!usedToHaveData) {
                                // Prepare cell for rendering
                                clxRenderer.setContentVisible(
                                        rendererCellReference, true);
                            }

                            Object value = column.getValue(rowData);
                            clxRenderer.render(rendererCellReference, value);

                        } else {
                            // Prepare cell for no data
                            clxRenderer.setContentVisible(
                                    rendererCellReference, false);
                        }

                    } else if (hasData) {
                        // Simple renderers just render
                        Object value = column.getValue(rowData);
                        renderer.render(rendererCellReference, value);

                    } else {
                        // Clear cell if there is no data
                        cell.getElement().removeAllChildren();
                    }
                } catch (RuntimeException e) {
                    getLogger().log(
                            Level.SEVERE,
                            "Error rendering cell in column "
                                    + cell.getColumn(), e);
                }
            }
        }

        @Override
        public void preDetach(Row row, Iterable<FlyweightCell> cellsToDetach) {
            for (FlyweightCell cell : cellsToDetach) {
                Renderer renderer = findRenderer(cell);
                if (renderer instanceof WidgetRenderer) {
                    try {
                        Widget w = WidgetUtil.findWidget(cell.getElement()
                                .getFirstChildElement(), Widget.class);
                        if (w != null) {

                            // Logical detach
                            setParent(w, null);

                            // Physical detach
                            cell.getElement().removeChild(w.getElement());
                        }
                    } catch (RuntimeException e) {
                        getLogger().log(
                                Level.SEVERE,
                                "Error detaching widget in column "
                                        + cell.getColumn(), e);
                    }
                }
            }
        }

        @Override
        public void postDetach(Row row, Iterable<FlyweightCell> detachedCells) {
            int rowIndex = row.getRow();
            // Passing null row data since it might not exist in the data source
            // any more
            rowReference.set(rowIndex, null, row.getElement());
            for (FlyweightCell cell : detachedCells) {
                Renderer renderer = findRenderer(cell);
                if (renderer instanceof ComplexRenderer) {
                    try {
                        Column<?, T> column = getVisibleColumn(cell.getColumn());
                        rendererCellReference.set(cell,
                                getColumns().indexOf(column), column);
                        ((ComplexRenderer) renderer)
                                .destroy(rendererCellReference);
                    } catch (RuntimeException e) {
                        getLogger().log(
                                Level.SEVERE,
                                "Error destroying cell in column "
                                        + cell.getColumn(), e);
                    }
                }
            }
        }
    }

    protected class StaticSectionUpdater implements EscalatorUpdater {

        private StaticSection<?> section;
        private RowContainer container;

        public StaticSectionUpdater(StaticSection<?> section,
                RowContainer container) {
            super();
            this.section = section;
            this.container = container;
        }

        @Override
        public void update(Row row, Iterable<FlyweightCell> cellsToUpdate) {
            StaticSection.StaticRow<?> staticRow = section.getRow(row.getRow());
            final List<Column<?, T>> columns = getVisibleColumns();

            setCustomStyleName(row.getElement(), staticRow.getStyleName());

            for (FlyweightCell cell : cellsToUpdate) {
                final StaticSection.StaticCell metadata = staticRow
                        .getCell(columns.get(cell.getColumn()));

                boolean updateCellData = true;
                // Decorate default row with sorting indicators
                if (staticRow instanceof HeaderRow) {
                    addSortingIndicatorsToHeaderRow((HeaderRow) staticRow, cell);

                    if (isHeaderSelectionColumn(row, cell)) {
                        updateCellData = false;
                    }
                }

                // Assign colspan to cell before rendering
                cell.setColSpan(metadata.getColspan());

                TableCellElement element = cell.getElement();
                if (updateCellData) {
                    switch (metadata.getType()) {
                    case TEXT:
                        element.setInnerText(metadata.getText());
                        break;
                    case HTML:
                        element.setInnerHTML(metadata.getHtml());
                        break;
                    case WIDGET:
                        preDetach(row, Arrays.asList(cell));
                        element.setInnerHTML("");
                        postAttach(row, Arrays.asList(cell));
                        break;
                    }
                }
                setCustomStyleName(element, metadata.getStyleName());

                cellFocusHandler.updateFocusedCellStyle(cell, container);
            }
        }

        private void addSortingIndicatorsToHeaderRow(HeaderRow headerRow,
                FlyweightCell cell) {

            cleanup(cell);

            Column<?, ?> column = getVisibleColumn(cell.getColumn());
            SortOrder sortingOrder = getSortOrder(column);
            if (!headerRow.isDefault() || !column.isSortable()
                    || sortingOrder == null) {
                // Only apply sorting indicators to sortable header columns in
                // the default header row
                return;
            }

            Element cellElement = cell.getElement();

            if (SortDirection.ASCENDING == sortingOrder.getDirection()) {
                cellElement.addClassName("sort-asc");
            } else {
                cellElement.addClassName("sort-desc");
            }

            int sortIndex = Grid.this.getSortOrder().indexOf(sortingOrder);
            if (sortIndex > -1 && Grid.this.getSortOrder().size() > 1) {
                // Show sort order indicator if column is
                // sorted and other sorted columns also exists.
                cellElement.setAttribute("sort-order",
                        String.valueOf(sortIndex + 1));
            }
        }

        /**
         * Finds the sort order for this column
         */
        private SortOrder getSortOrder(Column<?, ?> column) {
            for (SortOrder order : Grid.this.getSortOrder()) {
                if (order.getColumn() == column) {
                    return order;
                }
            }
            return null;
        }

        private void cleanup(FlyweightCell cell) {
            Element cellElement = cell.getElement();
            cellElement.removeAttribute("sort-order");
            cellElement.removeClassName("sort-desc");
            cellElement.removeClassName("sort-asc");
        }

        @Override
        public void preAttach(Row row, Iterable<FlyweightCell> cellsToAttach) {
            // Add select all checkbox if needed on rebuild.
            for (FlyweightCell cell : cellsToAttach) {
                if (isHeaderSelectionColumn(row, cell)) {
                    selectionColumn.addSelectAllToDefaultHeader();
                }
            }
        }

        /**
         * Check if selectionColumn in the default header row
         */
        private boolean isHeaderSelectionColumn(Row row, FlyweightCell cell) {
            return selectionColumn != null && isDefaultHeaderRow(row)
                    && getColumn(cell.getColumn()).equals(selectionColumn);
        }

        /**
         * Row is the default header row.
         */
        private boolean isDefaultHeaderRow(Row row) {
            return section.getRow(row.getRow()).equals(header.getDefaultRow());
        }

        @Override
        public void postAttach(Row row, Iterable<FlyweightCell> attachedCells) {
            StaticSection.StaticRow<?> gridRow = section.getRow(row.getRow());
            List<Column<?, T>> columns = getVisibleColumns();

            for (FlyweightCell cell : attachedCells) {
                StaticSection.StaticCell metadata = gridRow.getCell(columns
                        .get(cell.getColumn()));
                /*
                 * If the cell contains widgets that are not currently attach
                 * then attach them now.
                 */
                if (GridStaticCellType.WIDGET.equals(metadata.getType())) {
                    final Widget widget = metadata.getWidget();
                    final Element cellElement = cell.getElement();

                    if (!widget.isAttached()) {

                        // Physical attach
                        cellElement.appendChild(widget.getElement());

                        // Logical attach
                        setParent(widget, Grid.this);
                    }
                }
            }
        }

        @Override
        public void preDetach(Row row, Iterable<FlyweightCell> cellsToDetach) {
            if (section.getRowCount() > row.getRow()) {
                StaticSection.StaticRow<?> gridRow = section.getRow(row
                        .getRow());
                List<Column<?, T>> columns = getVisibleColumns();
                for (FlyweightCell cell : cellsToDetach) {
                    StaticSection.StaticCell metadata = gridRow.getCell(columns
                            .get(cell.getColumn()));

                    if (GridStaticCellType.WIDGET.equals(metadata.getType())
                            && metadata.getWidget().isAttached()) {

                        Widget widget = metadata.getWidget();

                        // Logical detach
                        setParent(widget, null);

                        // Physical detach
                        widget.getElement().removeFromParent();
                    }
                }
            }
        }

        @Override
        public void postDetach(Row row, Iterable<FlyweightCell> detachedCells) {
        }
    };

    /**
     * Creates a new instance.
     */
    public Grid() {
        initWidget(escalator);
        getElement().setTabIndex(0);
        cellFocusHandler = new CellFocusHandler();

        setStylePrimaryName("v-grid");

        escalator.getHeader().setEscalatorUpdater(createHeaderUpdater());
        escalator.getBody().setEscalatorUpdater(createBodyUpdater());
        escalator.getFooter().setEscalatorUpdater(createFooterUpdater());

        header.setGrid(this);
        HeaderRow defaultRow = header.appendRow();
        header.setDefaultRow(defaultRow);

        footer.setGrid(this);

        editor.setGrid(this);

        setSelectionMode(SelectionMode.SINGLE);

        escalator.getBody().setSpacerUpdater(gridSpacerUpdater);

        escalator.addScrollHandler(new ScrollHandler() {
            @Override
            public void onScroll(ScrollEvent event) {
                fireEvent(new ScrollEvent());
            }
        });

        escalator
                .addRowVisibilityChangeHandler(new RowVisibilityChangeHandler() {
                    @Override
                    public void onRowVisibilityChange(
                            RowVisibilityChangeEvent event) {
                        if (dataSource != null && dataSource.size() != 0) {
                            dataIsBeingFetched = true;
                            dataSource.ensureAvailability(
                                    event.getFirstVisibleRow(),
                                    event.getVisibleRowCount());
                        }
                    }
                });

        // Default action on SelectionEvents. Refresh the body so changed
        // become visible.
        addSelectionHandler(new SelectionHandler<T>() {

            @Override
            public void onSelect(SelectionEvent<T> event) {
                refreshBody();
            }
        });

        // Sink header events and key events
        sinkEvents(getHeader().getConsumedEvents());
        sinkEvents(Arrays.asList(BrowserEvents.KEYDOWN, BrowserEvents.KEYUP,
                BrowserEvents.KEYPRESS, BrowserEvents.DBLCLICK,
                BrowserEvents.MOUSEDOWN, BrowserEvents.CLICK));

        // Make ENTER and SHIFT+ENTER in the header perform sorting
        addHeaderKeyUpHandler(new HeaderKeyUpHandler() {
            @Override
            public void onKeyUp(GridKeyUpEvent event) {
                if (event.getNativeKeyCode() != KeyCodes.KEY_ENTER) {
                    return;
                }
                if (getHeader().getRow(event.getFocusedCell().getRowIndex())
                        .isDefault()) {
                    // Only sort for enter on the default header
                    sorter.sort(event.getFocusedCell().getColumn(),
                            event.isShiftKeyDown());
                }
            }
        });

        addDataAvailableHandler(new DataAvailableHandler() {
            @Override
            public void onDataAvailable(DataAvailableEvent event) {
                dataIsBeingFetched = false;
            }
        });
    }

    @Override
    public boolean isEnabled() {
        return enabled;
    }

    @Override
    public void setEnabled(boolean enabled) {
        if (enabled == this.enabled) {
            return;
        }

        this.enabled = enabled;
        getElement().setTabIndex(enabled ? 0 : -1);

        // Editor save and cancel buttons need to be disabled.
        boolean editorOpen = editor.getState() != State.INACTIVE;
        if (editorOpen) {
            editor.setGridEnabled(enabled);
        }

        getEscalator().setScrollLocked(Direction.VERTICAL,
                !enabled || editorOpen);
        getEscalator().setScrollLocked(Direction.HORIZONTAL, !enabled);
    }

    @Override
    public void setStylePrimaryName(String style) {
        super.setStylePrimaryName(style);
        escalator.setStylePrimaryName(style);
        editor.setStylePrimaryName(style);
        sidebar.setStylePrimaryName(style + "-sidebar");
        sidebar.addStyleName("v-contextmenu");

        String rowStyle = getStylePrimaryName() + "-row";
        rowHasDataStyleName = rowStyle + "-has-data";
        rowSelectedStyleName = rowStyle + "-selected";
        rowStripeStyleName = rowStyle + "-stripe";

        cellFocusStyleName = getStylePrimaryName() + "-cell-focused";
        rowFocusStyleName = getStylePrimaryName() + "-row-focused";

        if (isAttached()) {
            refreshHeader();
            refreshBody();
            refreshFooter();
        }
    }

    /**
     * Creates the escalator updater used to update the header rows in this
     * grid. The updater is invoked when header rows or columns are added or
     * removed, or the content of existing header cells is changed.
     * 
     * @return the new header updater instance
     * 
     * @see GridHeader
     * @see Grid#getHeader()
     */
    protected EscalatorUpdater createHeaderUpdater() {
        return new StaticSectionUpdater(header, escalator.getHeader());
    }

    /**
     * Creates the escalator updater used to update the body rows in this grid.
     * The updater is invoked when body rows or columns are added or removed,
     * the content of body cells is changed, or the body is scrolled to expose
     * previously hidden content.
     * 
     * @return the new body updater instance
     */
    protected EscalatorUpdater createBodyUpdater() {
        return new BodyUpdater();
    }

    /**
     * Creates the escalator updater used to update the footer rows in this
     * grid. The updater is invoked when header rows or columns are added or
     * removed, or the content of existing header cells is changed.
     * 
     * @return the new footer updater instance
     * 
     * @see GridFooter
     * @see #getFooter()
     */
    protected EscalatorUpdater createFooterUpdater() {
        return new StaticSectionUpdater(footer, escalator.getFooter());
    }

    /**
     * Refreshes header or footer rows on demand
     * 
     * @param rows
     *            The row container
     * @param firstRowIsVisible
     *            is the first row visible
     * @param isHeader
     *            <code>true</code> if we refreshing the header, else assumed
     *            the footer
     */
    private void refreshRowContainer(RowContainer rows, StaticSection<?> section) {

        // Add or Remove rows on demand
        int rowDiff = section.getVisibleRowCount() - rows.getRowCount();
        if (rowDiff > 0) {
            rows.insertRows(0, rowDiff);
        } else if (rowDiff < 0) {
            rows.removeRows(0, -rowDiff);
        }

        // Refresh all the rows
        if (rows.getRowCount() > 0) {
            rows.refreshRows(0, rows.getRowCount());
        }
    }

    /**
     * Refreshes all header rows
     */
    void refreshHeader() {
        refreshRowContainer(escalator.getHeader(), header);
    }

    /**
     * Refreshes all body rows
     */
    private void refreshBody() {
        escalator.getBody().refreshRows(0, escalator.getBody().getRowCount());
    }

    /**
     * Refreshes all footer rows
     */
    void refreshFooter() {
        refreshRowContainer(escalator.getFooter(), footer);
    }

    /**
     * Adds columns as the last columns in the grid.
     * 
     * @param columns
     *            the columns to add
     */
    public void addColumns(Column<?, T>... columns) {
        int count = getColumnCount();
        for (Column<?, T> column : columns) {
            addColumn(column, count++);
        }
    }

    /**
     * Adds a column as the last column in the grid.
     * 
     * @param column
     *            the column to add
     * @return given column
     */
    public <C extends Column<?, T>> C addColumn(C column) {
        addColumn(column, getColumnCount());
        return column;
    }

    /**
     * Inserts a column into a specific position in the grid.
     * 
     * @param index
     *            the index where the column should be inserted into
     * @param column
     *            the column to add
     * @return given column
     * 
     * @throws IllegalStateException
     *             if Grid's current selection model renders a selection column,
     *             and {@code index} is 0.
     */
    public <C extends Column<?, T>> C addColumn(C column, int index) {
        if (column == selectionColumn) {
            throw new IllegalArgumentException("The selection column many "
                    + "not be added manually");
        } else if (selectionColumn != null && index == 0) {
            throw new IllegalStateException("A column cannot be inserted "
                    + "before the selection column");
        }

        addColumnSkipSelectionColumnCheck(column, index);
        return column;
    }

    private void addColumnSkipSelectionColumnCheck(Column<?, T> column,
            int index) {
        // Register column with grid
        columns.add(index, column);

        header.addColumn(column);
        footer.addColumn(column);

        // Register this grid instance with the column
        ((Column<?, T>) column).setGrid(this);

        // Add to escalator
        escalator.getColumnConfiguration().insertColumns(index, 1);

        // Reapply column width
        column.reapplyWidth();

        // Sink all renderer events
        Set<String> events = new HashSet<String>();
        events.addAll(getConsumedEventsForRenderer(column.getRenderer()));

        if (column.isHidable()) {
            columnHider.updateColumnHidable(column);
        }

        sinkEvents(events);
    }

    private void sinkEvents(Collection<String> events) {
        assert events != null;

        int eventsToSink = 0;
        for (String typeName : events) {
            int typeInt = Event.getTypeInt(typeName);
            if (typeInt < 0) {
                // Type not recognized by typeInt
                sinkBitlessEvent(typeName);
            } else {
                eventsToSink |= typeInt;
            }
        }

        if (eventsToSink > 0) {
            sinkEvents(eventsToSink);
        }
    }

    private Renderer<?> findRenderer(FlyweightCell cell) {
        Column<?, T> column = getVisibleColumn(cell.getColumn());
        assert column != null : "Could not find column at index:"
                + cell.getColumn();
        return column.getRenderer();
    }

    /**
     * Removes a column from the grid.
     * 
     * @param column
     *            the column to remove
     */
    public void removeColumn(Column<?, T> column) {
        if (column != null && column.equals(selectionColumn)) {
            throw new IllegalArgumentException(
                    "The selection column may not be removed manually.");
        }

        removeColumnSkipSelectionColumnCheck(column);
    }

    private void removeColumnSkipSelectionColumnCheck(Column<?, T> column) {
        int columnIndex = columns.indexOf(column);

        // Remove from column configuration
        escalator.getColumnConfiguration().removeColumns(
                getVisibleColumns().indexOf(column), 1);

        updateFrozenColumns();

        header.removeColumn(column);
        footer.removeColumn(column);

        // de-register column with grid
        ((Column<?, T>) column).setGrid(null);

        columns.remove(columnIndex);

        if (column.isHidable()) {
            columnHider.removeColumnHidingToggle(column);
        }
    }

    /**
     * Returns the amount of columns in the grid.
     * <p>
     * <em>NOTE:</em> this includes the hidden columns in the count.
     * 
     * @return The number of columns in the grid
     */
    public int getColumnCount() {
        return columns.size();
    }

    /**
     * Returns a list columns in the grid, including hidden columns.
     * <p>
     * For currently visible columns, use {@link #getVisibleColumns()}.
     * 
     * @return A unmodifiable list of the columns in the grid
     */
    public List<Column<?, T>> getColumns() {
        return Collections
                .unmodifiableList(new ArrayList<Column<?, T>>(columns));
    }

    /**
     * Returns a list of the currently visible columns in the grid.
     * <p>
     * No {@link Column#isHidden() hidden} columns included.
     * 
     * @since 7.5.0
     * @return A unmodifiable list of the currently visible columns in the grid
     */
    public List<Column<?, T>> getVisibleColumns() {
        ArrayList<Column<?, T>> visible = new ArrayList<Column<?, T>>();
        for (Column<?, T> c : columns) {
            if (!c.isHidden()) {
                visible.add(c);
            }
        }
        return Collections.unmodifiableList(visible);
    }

    /**
     * Returns a column by its index in the grid.
     * <p>
     * <em>NOTE:</em> The indexing includes hidden columns.
     * 
     * @param index
     *            the index of the column
     * @return The column in the given index
     * @throws IllegalArgumentException
     *             if the column index does not exist in the grid
     */
    public Column<?, T> getColumn(int index) throws IllegalArgumentException {
        if (index < 0 || index >= columns.size()) {
            throw new IllegalStateException("Column not found.");
        }
        return columns.get(index);
    }

    private Column<?, T> getVisibleColumn(int index)
            throws IllegalArgumentException {
        List<Column<?, T>> visibleColumns = getVisibleColumns();
        if (index < 0 || index >= visibleColumns.size()) {
            throw new IllegalStateException("Column not found.");
        }
        return visibleColumns.get(index);
    }

    /**
     * Returns the header section of this grid. The default header contains a
     * single row displaying the column captions.
     * 
     * @return the header
     */
    protected Header getHeader() {
        return header;
    }

    /**
     * Gets the header row at given index.
     * 
     * @param rowIndex
     *            0 based index for row. Counted from top to bottom
     * @return header row at given index
     * @throws IllegalArgumentException
     *             if no row exists at given index
     */
    public HeaderRow getHeaderRow(int rowIndex) {
        return header.getRow(rowIndex);
    }

    /**
     * Inserts a new row at the given position to the header section. Shifts the
     * row currently at that position and any subsequent rows down (adds one to
     * their indices).
     * 
     * @param index
     *            the position at which to insert the row
     * @return the new row
     * 
     * @throws IllegalArgumentException
     *             if the index is less than 0 or greater than row count
     * @see #appendHeaderRow()
     * @see #prependHeaderRow()
     * @see #removeHeaderRow(HeaderRow)
     * @see #removeHeaderRow(int)
     */
    public HeaderRow addHeaderRowAt(int index) {
        return header.addRowAt(index);
    }

    /**
     * Adds a new row at the bottom of the header section.
     * 
     * @return the new row
     * @see #prependHeaderRow()
     * @see #addHeaderRowAt(int)
     * @see #removeHeaderRow(HeaderRow)
     * @see #removeHeaderRow(int)
     */
    public HeaderRow appendHeaderRow() {
        return header.appendRow();
    }

    /**
     * Returns the current default row of the header section. The default row is
     * a special header row providing a user interface for sorting columns.
     * Setting a header caption for column updates cells in the default header.
     * 
     * @return the default row or null if no default row set
     */
    public HeaderRow getDefaultHeaderRow() {
        return header.getDefaultRow();
    }

    /**
     * Gets the row count for the header section.
     * 
     * @return row count
     */
    public int getHeaderRowCount() {
        return header.getRowCount();
    }

    /**
     * Adds a new row at the top of the header section.
     * 
     * @return the new row
     * @see #appendHeaderRow()
     * @see #addHeaderRowAt(int)
     * @see #removeHeaderRow(HeaderRow)
     * @see #removeHeaderRow(int)
     */
    public HeaderRow prependHeaderRow() {
        return header.prependRow();
    }

    /**
     * Removes the given row from the header section.
     * 
     * @param row
     *            the row to be removed
     * 
     * @throws IllegalArgumentException
     *             if the row does not exist in this section
     * @see #removeHeaderRow(int)
     * @see #addHeaderRowAt(int)
     * @see #appendHeaderRow()
     * @see #prependHeaderRow()
     */
    public void removeHeaderRow(HeaderRow row) {
        header.removeRow(row);
    }

    /**
     * Removes the row at the given position from the header section.
     * 
     * @param index
     *            the position of the row
     * 
     * @throws IllegalArgumentException
     *             if no row exists at given index
     * @see #removeHeaderRow(HeaderRow)
     * @see #addHeaderRowAt(int)
     * @see #appendHeaderRow()
     * @see #prependHeaderRow()
     */
    public void removeHeaderRow(int rowIndex) {
        header.removeRow(rowIndex);
    }

    /**
     * Sets the default row of the header. The default row is a special header
     * row providing a user interface for sorting columns.
     * 
     * @param row
     *            the new default row, or null for no default row
     * 
     * @throws IllegalArgumentException
     *             header does not contain the row
     */
    public void setDefaultHeaderRow(HeaderRow row) {
        header.setDefaultRow(row);
    }

    /**
     * Sets the visibility of the header section.
     * 
     * @param visible
     *            true to show header section, false to hide
     */
    public void setHeaderVisible(boolean visible) {
        header.setVisible(visible);
    }

    /**
     * Returns the visibility of the header section.
     * 
     * @return true if visible, false otherwise.
     */
    public boolean isHeaderVisible() {
        return header.isVisible();
    }

    /* Grid Footers */

    /**
     * Returns the footer section of this grid. The default footer is empty.
     * 
     * @return the footer
     */
    protected Footer getFooter() {
        return footer;
    }

    /**
     * Gets the footer row at given index.
     * 
     * @param rowIndex
     *            0 based index for row. Counted from top to bottom
     * @return footer row at given index
     * @throws IllegalArgumentException
     *             if no row exists at given index
     */
    public FooterRow getFooterRow(int rowIndex) {
        return footer.getRow(rowIndex);
    }

    /**
     * Inserts a new row at the given position to the footer section. Shifts the
     * row currently at that position and any subsequent rows down (adds one to
     * their indices).
     * 
     * @param index
     *            the position at which to insert the row
     * @return the new row
     * 
     * @throws IllegalArgumentException
     *             if the index is less than 0 or greater than row count
     * @see #appendFooterRow()
     * @see #prependFooterRow()
     * @see #removeFooterRow(FooterRow)
     * @see #removeFooterRow(int)
     */
    public FooterRow addFooterRowAt(int index) {
        return footer.addRowAt(index);
    }

    /**
     * Adds a new row at the bottom of the footer section.
     * 
     * @return the new row
     * @see #prependFooterRow()
     * @see #addFooterRowAt(int)
     * @see #removeFooterRow(FooterRow)
     * @see #removeFooterRow(int)
     */
    public FooterRow appendFooterRow() {
        return footer.appendRow();
    }

    /**
     * Gets the row count for the footer.
     * 
     * @return row count
     */
    public int getFooterRowCount() {
        return footer.getRowCount();
    }

    /**
     * Adds a new row at the top of the footer section.
     * 
     * @return the new row
     * @see #appendFooterRow()
     * @see #addFooterRowAt(int)
     * @see #removeFooterRow(FooterRow)
     * @see #removeFooterRow(int)
     */
    public FooterRow prependFooterRow() {
        return footer.prependRow();
    }

    /**
     * Removes the given row from the footer section.
     * 
     * @param row
     *            the row to be removed
     * 
     * @throws IllegalArgumentException
     *             if the row does not exist in this section
     * @see #removeFooterRow(int)
     * @see #addFooterRowAt(int)
     * @see #appendFooterRow()
     * @see #prependFooterRow()
     */
    public void removeFooterRow(FooterRow row) {
        footer.removeRow(row);
    }

    /**
     * Removes the row at the given position from the footer section.
     * 
     * @param index
     *            the position of the row
     * 
     * @throws IllegalArgumentException
     *             if no row exists at given index
     * @see #removeFooterRow(FooterRow)
     * @see #addFooterRowAt(int)
     * @see #appendFooterRow()
     * @see #prependFooterRow()
     */
    public void removeFooterRow(int rowIndex) {
        footer.removeRow(rowIndex);
    }

    /**
     * Sets the visibility of the footer section.
     * 
     * @param visible
     *            true to show footer section, false to hide
     */
    public void setFooterVisible(boolean visible) {
        footer.setVisible(visible);
    }

    /**
     * Returns the visibility of the footer section.
     * 
     * @return true if visible, false otherwise.
     */
    public boolean isFooterVisible() {
        return footer.isVisible();
    }

    protected Editor<T> getEditor() {
        return editor;
    }

    /**
     * Add handler for editor open/move/close events
     * 
     * @param handler
     *            editor handler object
     * @return a {@link HandlerRegistration} object that can be used to remove
     *         the event handler
     */
    public HandlerRegistration addEditorEventHandler(EditorEventHandler handler) {
        return addHandler(handler, EditorEvent.TYPE);

    }

    protected Escalator getEscalator() {
        return escalator;
    }

    /**
     * {@inheritDoc}
     * <p>
     * <em>Note:</em> This method will change the widget's size in the browser
     * only if {@link #getHeightMode()} returns {@link HeightMode#CSS}.
     * 
     * @see #setHeightMode(HeightMode)
     */
    @Override
    public void setHeight(String height) {
        escalator.setHeight(height);
    }

    @Override
    public void setWidth(String width) {
        escalator.setWidth(width);
    }

    /**
     * Sets the data source used by this grid.
     * 
     * @param dataSource
     *            the data source to use, not null
     * @throws IllegalArgumentException
     *             if <code>dataSource</code> is <code>null</code>
     */
    public void setDataSource(final DataSource<T> dataSource)
            throws IllegalArgumentException {
        if (dataSource == null) {
            throw new IllegalArgumentException("dataSource can't be null.");
        }

        selectionModel.reset();

        if (this.dataSource != null) {
            this.dataSource.setDataChangeHandler(null);
        }

        this.dataSource = dataSource;
        dataSource.setDataChangeHandler(new DataChangeHandler() {
            @Override
            public void dataUpdated(int firstIndex, int numberOfItems) {
                escalator.getBody().refreshRows(firstIndex, numberOfItems);
            }

            @Override
            public void dataRemoved(int firstIndex, int numberOfItems) {
                escalator.getBody().removeRows(firstIndex, numberOfItems);
                Range removed = Range.withLength(firstIndex, numberOfItems);
                cellFocusHandler.rowsRemovedFromBody(removed);
            }

            @Override
            public void dataAdded(int firstIndex, int numberOfItems) {
                escalator.getBody().insertRows(firstIndex, numberOfItems);
                Range added = Range.withLength(firstIndex, numberOfItems);
                cellFocusHandler.rowsAddedToBody(added);
            }

            @Override
            public void dataAvailable(int firstIndex, int numberOfItems) {
                currentDataAvailable = Range.withLength(firstIndex,
                        numberOfItems);
                fireEvent(new DataAvailableEvent(currentDataAvailable));
            }

            @Override
            public void resetDataAndSize(int newSize) {
                RowContainer body = escalator.getBody();
                int oldSize = body.getRowCount();

                if (newSize > oldSize) {
                    body.insertRows(oldSize, newSize - oldSize);
                    cellFocusHandler.rowsAddedToBody(Range.withLength(oldSize,
                            newSize - oldSize));
                } else if (newSize < oldSize) {
                    body.removeRows(newSize, oldSize - newSize);
                    cellFocusHandler.rowsRemovedFromBody(Range.withLength(
                            newSize, oldSize - newSize));
                }

                if (newSize > 0) {
                    dataIsBeingFetched = true;
                    Range visibleRowRange = escalator.getVisibleRowRange();
                    dataSource.ensureAvailability(visibleRowRange.getStart(),
                            visibleRowRange.length());
                } else {
                    // We won't expect any data more data updates, so just make
                    // the bookkeeping happy
                    dataAvailable(0, 0);
                }

                assert body.getRowCount() == newSize;
            }
        });

        int previousRowCount = escalator.getBody().getRowCount();
        if (previousRowCount != 0) {
            escalator.getBody().removeRows(0, previousRowCount);
        }

        setEscalatorSizeFromDataSource();
    }

    private void setEscalatorSizeFromDataSource() {
        assert escalator.getBody().getRowCount() == 0;

        int size = dataSource.size();
        if (size == -1 && isAttached()) {
            // Exact size is not yet known, start with some reasonable guess
            // just to get an initial backend request going
            size = getEscalator().getMaxVisibleRowCount();
        }
        if (size > 0) {
            escalator.getBody().insertRows(0, size);
        }
    }

    /**
     * Gets the {@Link DataSource} for this Grid.
     * 
     * @return the data source used by this grid
     */
    public DataSource<T> getDataSource() {
        return dataSource;
    }

    /**
     * Sets the number of frozen columns in this grid. Setting the count to 0
     * means that no data columns will be frozen, but the built-in selection
     * checkbox column will still be frozen if it's in use. Setting the count to
     * -1 will also disable the selection column.
     * <p>
     * The default value is 0.
     * 
     * @param numberOfColumns
     *            the number of columns that should be frozen
     * 
     * @throws IllegalArgumentException
     *             if the column count is < -1 or > the number of visible
     *             columns
     */
    public void setFrozenColumnCount(int numberOfColumns) {
        if (numberOfColumns < -1 || numberOfColumns > getColumnCount()) {
            throw new IllegalArgumentException(
                    "count must be between -1 and the current number of columns ("
                            + getColumnCount() + ")");
        }

        frozenColumnCount = numberOfColumns;
        updateFrozenColumns();
    }

    private void updateFrozenColumns() {
        int numberOfColumns = frozenColumnCount;

        // for the escalator the hidden columns are not in the frozen column
        // count, but for grid they are. thus need to convert the index
        for (int i = 0; i < frozenColumnCount; i++) {
            if (getColumn(i).isHidden()) {
                numberOfColumns--;
            }
        }

        if (numberOfColumns == -1) {
            numberOfColumns = 0;
        } else if (selectionColumn != null) {
            numberOfColumns++;
        }

        escalator.getColumnConfiguration()
                .setFrozenColumnCount(numberOfColumns);
    }

    /**
     * Gets the number of frozen columns in this grid. 0 means that no data
     * columns will be frozen, but the built-in selection checkbox column will
     * still be frozen if it's in use. -1 means that not even the selection
     * column is frozen.
     * <p>
     * <em>NOTE:</em> This includes {@link Column#isHidden() hidden columns} in
     * the count.
     * 
     * @return the number of frozen columns
     */
    public int getFrozenColumnCount() {
        return frozenColumnCount;
    }

    public HandlerRegistration addRowVisibilityChangeHandler(
            RowVisibilityChangeHandler handler) {
        /*
         * Reusing Escalator's RowVisibilityChangeHandler, since a scroll
         * concept is too abstract. e.g. the event needs to be re-sent when the
         * widget is resized.
         */
        return escalator.addRowVisibilityChangeHandler(handler);
    }

    /**
     * Scrolls to a certain row, using {@link ScrollDestination#ANY}.
     * <p>
     * If the details for that row are visible, those will be taken into account
     * as well.
     * 
     * @param rowIndex
     *            zero-based index of the row to scroll to.
     * @throws IllegalArgumentException
     *             if rowIndex is below zero, or above the maximum value
     *             supported by the data source.
     */
    public void scrollToRow(int rowIndex) throws IllegalArgumentException {
        scrollToRow(rowIndex, ScrollDestination.ANY,
                GridConstants.DEFAULT_PADDING);
    }

    /**
     * Scrolls to a certain row, using user-specified scroll destination.
     * <p>
     * If the details for that row are visible, those will be taken into account
     * as well.
     * 
     * @param rowIndex
     *            zero-based index of the row to scroll to.
     * @param destination
     *            desired destination placement of scrolled-to-row. See
     *            {@link ScrollDestination} for more information.
     * @throws IllegalArgumentException
     *             if rowIndex is below zero, or above the maximum value
     *             supported by the data source.
     */
    public void scrollToRow(int rowIndex, ScrollDestination destination)
            throws IllegalArgumentException {
        scrollToRow(rowIndex, destination,
                destination == ScrollDestination.MIDDLE ? 0
                        : GridConstants.DEFAULT_PADDING);
    }

    /**
     * Scrolls to a certain row using only user-specified parameters.
     * <p>
     * If the details for that row are visible, those will be taken into account
     * as well.
     * 
     * @param rowIndex
     *            zero-based index of the row to scroll to.
     * @param destination
     *            desired destination placement of scrolled-to-row. See
     *            {@link ScrollDestination} for more information.
     * @param paddingPx
     *            number of pixels to overscroll. Behavior depends on
     *            destination.
     * @throws IllegalArgumentException
     *             if {@code destination} is {@link ScrollDestination#MIDDLE}
     *             and padding is nonzero, because having a padding on a
     *             centered row is undefined behavior, or if rowIndex is below
     *             zero or above the row count of the data source.
     */
    private void scrollToRow(int rowIndex, ScrollDestination destination,
            int paddingPx) throws IllegalArgumentException {
        int maxsize = escalator.getBody().getRowCount() - 1;

        if (rowIndex < 0) {
            throw new IllegalArgumentException("Row index (" + rowIndex
                    + ") is below zero!");
        }

        if (rowIndex > maxsize) {
            throw new IllegalArgumentException("Row index (" + rowIndex
                    + ") is above maximum (" + maxsize + ")!");
        }

        escalator.scrollToRowAndSpacer(rowIndex, destination, paddingPx);
    }

    /**
     * Scrolls to the beginning of the very first row.
     */
    public void scrollToStart() {
        scrollToRow(0, ScrollDestination.START);
    }

    /**
     * Scrolls to the end of the very last row.
     */
    public void scrollToEnd() {
        scrollToRow(escalator.getBody().getRowCount() - 1,
                ScrollDestination.END);
    }

    /**
     * Sets the vertical scroll offset.
     * 
     * @param px
     *            the number of pixels this grid should be scrolled down
     */
    public void setScrollTop(double px) {
        escalator.setScrollTop(px);
    }

    /**
     * Gets the vertical scroll offset
     * 
     * @return the number of pixels this grid is scrolled down
     */
    public double getScrollTop() {
        return escalator.getScrollTop();
    }

    /**
     * Sets the horizontal scroll offset
     * 
     * @since 7.5.0
     * @param px
     *            the number of pixels this grid should be scrolled right
     */
    public void setScrollLeft(double px) {
        escalator.setScrollLeft(px);
    }

    /**
     * Gets the horizontal scroll offset
     * 
     * @return the number of pixels this grid is scrolled to the right
     */
    public double getScrollLeft() {
        return escalator.getScrollLeft();
    }

    /**
     * Returns the height of the scrollable area in pixels.
     * 
     * @since 7.5.0
     * @return the height of the scrollable area in pixels
     */
    public double getScrollHeight() {
        return escalator.getScrollHeight();
    }

    /**
     * Returns the width of the scrollable area in pixels.
     * 
     * @since 7.5.0
     * @return the width of the scrollable area in pixels.
     */
    public double getScrollWidth() {
        return escalator.getScrollWidth();
    }

    private static final Logger getLogger() {
        return Logger.getLogger(Grid.class.getName());
    }

    /**
     * Sets the number of rows that should be visible in Grid's body, while
     * {@link #getHeightMode()} is {@link HeightMode#ROW}.
     * <p>
     * If Grid is currently not in {@link HeightMode#ROW}, the given value is
     * remembered, and applied once the mode is applied.
     * 
     * @param rows
     *            The height in terms of number of rows displayed in Grid's
     *            body. If Grid doesn't contain enough rows, white space is
     *            displayed instead.
     * @throws IllegalArgumentException
     *             if {@code rows} is zero or less
     * @throws IllegalArgumentException
     *             if {@code rows} is {@link Double#isInifinite(double)
     *             infinite}
     * @throws IllegalArgumentException
     *             if {@code rows} is {@link Double#isNaN(double) NaN}
     * 
     * @see #setHeightMode(HeightMode)
     */
    public void setHeightByRows(double rows) throws IllegalArgumentException {
        escalator.setHeightByRows(rows);
    }

    /**
     * Gets the amount of rows in Grid's body that are shown, while
     * {@link #getHeightMode()} is {@link HeightMode#ROW}.
     * <p>
     * By default, it is {@value Escalator#DEFAULT_HEIGHT_BY_ROWS}.
     * 
     * @return the amount of rows that should be shown in Grid's body, while in
     *         {@link HeightMode#ROW}.
     * @see #setHeightByRows(double)
     */
    public double getHeightByRows() {
        return escalator.getHeightByRows();
    }

    /**
     * Defines the mode in which the Grid widget's height is calculated.
     * <p>
     * If {@link HeightMode#CSS} is given, Grid will respect the values given
     * via {@link #setHeight(String)}, and behave as a traditional Widget.
     * <p>
     * If {@link HeightMode#ROW} is given, Grid will make sure that the body
     * will display as many rows as {@link #getHeightByRows()} defines.
     * <em>Note:</em> If headers/footers are inserted or removed, the widget
     * will resize itself to still display the required amount of rows in its
     * body. It also takes the horizontal scrollbar into account.
     * 
     * @param heightMode
     *            the mode in to which Grid should be set
     */
    public void setHeightMode(HeightMode heightMode) {
        /*
         * This method is a workaround for the fact that Vaadin re-applies
         * widget dimensions (height/width) on each state change event. The
         * original design was to have setHeight an setHeightByRow be equals,
         * and whichever was called the latest was considered in effect.
         * 
         * But, because of Vaadin always calling setHeight on the widget, this
         * approach doesn't work.
         */

        escalator.setHeightMode(heightMode);
    }

    /**
     * Returns the current {@link HeightMode} the Grid is in.
     * <p>
     * Defaults to {@link HeightMode#CSS}.
     * 
     * @return the current HeightMode
     */
    public HeightMode getHeightMode() {
        return escalator.getHeightMode();
    }

    private Set<String> getConsumedEventsForRenderer(Renderer<?> renderer) {
        Set<String> events = new HashSet<String>();
        if (renderer instanceof ComplexRenderer) {
            Collection<String> consumedEvents = ((ComplexRenderer<?>) renderer)
                    .getConsumedEvents();
            if (consumedEvents != null) {
                events.addAll(consumedEvents);
            }
        }
        return events;
    }

    @Override
    public void onBrowserEvent(Event event) {
        if (!isEnabled()) {
            return;
        }

        String eventType = event.getType();

        if (eventType.equals(BrowserEvents.FOCUS)
                || eventType.equals(BrowserEvents.BLUR)) {
            super.onBrowserEvent(event);
            return;
        }

        EventTarget target = event.getEventTarget();

        if (!Element.is(target) || isOrContainsInSpacer(Element.as(target))) {
            return;
        }

        Element e = Element.as(target);
        RowContainer container = escalator.findRowContainer(e);
        Cell cell;

        if (container == null) {
            if (eventType.equals(BrowserEvents.KEYDOWN)
                    || eventType.equals(BrowserEvents.KEYUP)
                    || eventType.equals(BrowserEvents.KEYPRESS)) {
                cell = cellFocusHandler.getFocusedCell();
                container = cellFocusHandler.containerWithFocus;
            } else {
                // Click in a location that does not contain cells.
                return;
            }
        } else {
            cell = container.getCell(e);
            if (eventType.equals(BrowserEvents.MOUSEDOWN)) {
                cellOnPrevMouseDown = cell;
            } else if (cell == null && eventType.equals(BrowserEvents.CLICK)) {
                /*
                 * Chrome has an interesting idea on click targets (see
                 * cellOnPrevMouseDown javadoc). Firefox, on the other hand, has
                 * the mousedown target as the click target.
                 */
                cell = cellOnPrevMouseDown;
            }
        }

        assert cell != null : "received " + eventType
                + "-event with a null cell target";
        eventCell.set(cell, getSectionFromContainer(container));

        // Editor can steal focus from Grid and is still handled
        if (handleEditorEvent(event, container)) {
            return;
        }

        // Fire GridKeyEvents and GridClickEvents. Pass the event to escalator.
        super.onBrowserEvent(event);

        if (!isElementInChildWidget(e)) {

            if (handleHeaderCellDragStartEvent(event, container)) {
                return;
            }

            // Sorting through header Click / KeyUp
            if (handleHeaderDefaultRowEvent(event, container)) {
                return;
            }

            if (handleRendererEvent(event, container)) {
                return;
            }

            if (handleNavigationEvent(event, container)) {
                return;
            }

            if (handleCellFocusEvent(event, container)) {
                return;
            }
        }
    }

    private Section getSectionFromContainer(RowContainer container) {
        assert container != null : "RowContainer should not be null";

        if (container == escalator.getBody()) {
            return Section.BODY;
        } else if (container == escalator.getFooter()) {
            return Section.FOOTER;
        } else if (container == escalator.getHeader()) {
            return Section.HEADER;
        }
        assert false : "RowContainer was not header, footer or body.";
        return null;
    }

    private boolean isOrContainsInSpacer(Node node) {
        Node n = node;
        while (n != null && n != getElement()) {
            boolean isElement = Element.is(n);
            if (isElement) {
                String className = Element.as(n).getClassName();
                if (className.contains(getStylePrimaryName() + "-spacer")) {
                    return true;
                }
            }
            n = n.getParentNode();
        }
        return false;
    }

    private boolean isElementInChildWidget(Element e) {
        Widget w = WidgetUtil.findWidget(e, null);

        if (w == this) {
            return false;
        }

        /*
         * If e is directly inside this grid, but the grid is wrapped in a
         * Composite, findWidget is not going to find this, only the wrapper.
         * Thus we need to check its parents to see if we encounter this; if we
         * don't, the found widget is actually a parent of this, so we should
         * return false.
         */
        while (w != null && w != this) {
            w = w.getParent();
        }
        return w != null;
    }

    private boolean handleEditorEvent(Event event, RowContainer container) {
        int type = event.getTypeInt();
        boolean editorIsActive = editor.getState() != Editor.State.INACTIVE;

<<<<<<< HEAD
        if (editorIsActive) {
            // React to closing by keyboard in buffered and unbuffered mode
            if (type == Event.ONKEYDOWN
                    && event.getKeyCode() == Editor.KEYCODE_HIDE) {
                editor.cancel();
                return true;
            }
            // Swallow all other events in buffered mode and everything except
            // ONCLICK in unbuffered mode
            if (editor.isBuffered() || type != Event.ONCLICK) {
                return true;
=======
        final boolean closeEvent = event.getTypeInt() == Event.ONKEYDOWN
                && event.getKeyCode() == Editor.KEYCODE_HIDE;
        final boolean openEvent = event.getTypeInt() == Event.ONDBLCLICK
                || (event.getTypeInt() == Event.ONKEYDOWN && event.getKeyCode() == Editor.KEYCODE_SHOW);

        if (editor.getState() != Editor.State.INACTIVE) {
            if (closeEvent) {
                editor.cancel();
                FocusUtil.setFocus(this, true);
>>>>>>> 5b92ec79
            }
        }

<<<<<<< HEAD
        if (container == escalator.getBody() && editor.isEnabled()) {

            boolean opened = false;

            if (editorIsActive && !editor.isBuffered() && type == Event.ONCLICK) {
                editor.hide();
                cellFocusHandler.setCellFocus(eventCell);
                editor.editRow(eventCell.getRowIndex());
                opened = true;
            } else if (type == Event.ONDBLCLICK) {
                editor.editRow(eventCell.getRowIndex());
                opened = true;
            } else if (type == Event.ONKEYDOWN
                    && event.getKeyCode() == Editor.KEYCODE_SHOW) {
                editor.editRow(cellFocusHandler.rowWithFocus);
                opened = true;
            }

            if (opened) {
                if (editorIsActive) {
                    fireEvent(new EditorMoveEvent(eventCell));
                } else {
                    fireEvent(new EditorOpenEvent(eventCell));
                }
                return true;
            }
=======
        if (container == escalator.getBody() && editor.isEnabled() && openEvent) {
            editor.editRow(eventCell.getRowIndex(),
                    eventCell.getColumnIndexDOM());
            return true;
>>>>>>> 5b92ec79
        }

        return false;
    }

    private boolean handleRendererEvent(Event event, RowContainer container) {

        if (container == escalator.getBody()) {
            Column<?, T> gridColumn = eventCell.getColumn();
            boolean enterKey = event.getType().equals(BrowserEvents.KEYDOWN)
                    && event.getKeyCode() == KeyCodes.KEY_ENTER;
            boolean doubleClick = event.getType()
                    .equals(BrowserEvents.DBLCLICK);

            if (gridColumn.getRenderer() instanceof ComplexRenderer) {
                ComplexRenderer<?> cplxRenderer = (ComplexRenderer<?>) gridColumn
                        .getRenderer();
                if (cplxRenderer.getConsumedEvents().contains(event.getType())) {
                    if (cplxRenderer.onBrowserEvent(eventCell, event)) {
                        return true;
                    }
                }

                // Calls onActivate if KeyDown and Enter or double click
                if ((enterKey || doubleClick)
                        && cplxRenderer.onActivate(eventCell)) {
                    return true;
                }
            }
        }
        return false;
    }

    private boolean handleCellFocusEvent(Event event, RowContainer container) {
        Collection<String> navigation = cellFocusHandler.getNavigationEvents();
        if (navigation.contains(event.getType())) {
            cellFocusHandler.handleNavigationEvent(event, eventCell);
        }
        return false;
    }

    private boolean handleNavigationEvent(Event event, RowContainer unused) {
        if (!event.getType().equals(BrowserEvents.KEYDOWN)) {
            // Only handle key downs
            return false;
        }

        int newRow = -1;
        RowContainer container = escalator.getBody();
        switch (event.getKeyCode()) {
        case KeyCodes.KEY_HOME:
            if (container.getRowCount() > 0) {
                newRow = 0;
            }
            break;
        case KeyCodes.KEY_END:
            if (container.getRowCount() > 0) {
                newRow = container.getRowCount() - 1;
            }
            break;
        case KeyCodes.KEY_PAGEUP: {
            Range range = escalator.getVisibleRowRange();
            if (!range.isEmpty()) {
                int firstIndex = getFirstVisibleRowIndex();
                newRow = firstIndex - range.length();
                if (newRow < 0) {
                    newRow = 0;
                }
            }
            break;
        }
        case KeyCodes.KEY_PAGEDOWN: {
            Range range = escalator.getVisibleRowRange();
            if (!range.isEmpty()) {
                int lastIndex = getLastVisibleRowIndex();
                newRow = lastIndex + range.length();
                if (newRow >= container.getRowCount()) {
                    newRow = container.getRowCount() - 1;
                }
            }
            break;
        }
        default:
            return false;
        }

        scrollToRow(newRow);

        return true;
    }

    private boolean handleHeaderCellDragStartEvent(Event event,
            RowContainer container) {
        if (!isColumnReorderingAllowed()) {
            return false;
        }
        if (container != escalator.getHeader()) {
            return false;
        }
        if (eventCell.getColumnIndex() < escalator.getColumnConfiguration()
                .getFrozenColumnCount()) {
            return false;
        }

        if (event.getTypeInt() == Event.ONMOUSEDOWN
                && event.getButton() == NativeEvent.BUTTON_LEFT
                || event.getTypeInt() == Event.ONTOUCHSTART) {
            dndHandler.onDragStartOnDraggableElement(event,
                    headerCellDndCallback);
            event.preventDefault();
            event.stopPropagation();
            return true;
        }
        return false;
    }

    private Point rowEventTouchStartingPoint;
    private CellStyleGenerator<T> cellStyleGenerator;
    private RowStyleGenerator<T> rowStyleGenerator;
    private RowReference<T> rowReference = new RowReference<T>(this);
    private CellReference<T> cellReference = new CellReference<T>(rowReference);
    private RendererCellReference rendererCellReference = new RendererCellReference(
            (RowReference<Object>) rowReference);

    private boolean handleHeaderDefaultRowEvent(Event event,
            RowContainer container) {
        if (container != escalator.getHeader()) {
            return false;
        }
        if (!getHeader().getRow(eventCell.getRowIndex()).isDefault()) {
            return false;
        }
        if (!eventCell.getColumn().isSortable()) {
            // Only handle sorting events if the column is sortable
            return false;
        }

        if (BrowserEvents.MOUSEDOWN.equals(event.getType())
                && event.getShiftKey()) {
            // Don't select text when shift clicking on a header.
            event.preventDefault();
        }

        if (BrowserEvents.TOUCHSTART.equals(event.getType())) {
            if (event.getTouches().length() > 1) {
                return false;
            }

            event.preventDefault();

            Touch touch = event.getChangedTouches().get(0);
            rowEventTouchStartingPoint = new Point(touch.getClientX(),
                    touch.getClientY());

            sorter.sortAfterDelay(GridConstants.LONG_TAP_DELAY, true);

            return true;

        } else if (BrowserEvents.TOUCHMOVE.equals(event.getType())) {
            if (event.getTouches().length() > 1) {
                return false;
            }

            event.preventDefault();

            Touch touch = event.getChangedTouches().get(0);
            double diffX = Math.abs(touch.getClientX()
                    - rowEventTouchStartingPoint.getX());
            double diffY = Math.abs(touch.getClientY()
                    - rowEventTouchStartingPoint.getY());

            // Cancel long tap if finger strays too far from
            // starting point
            if (diffX > GridConstants.LONG_TAP_THRESHOLD
                    || diffY > GridConstants.LONG_TAP_THRESHOLD) {
                sorter.cancelDelayedSort();
            }

            return true;

        } else if (BrowserEvents.TOUCHEND.equals(event.getType())) {
            if (event.getTouches().length() > 1) {
                return false;
            }

            if (sorter.isDelayedSortScheduled()) {
                // Not a long tap yet, perform single sort
                sorter.cancelDelayedSort();
                sorter.sort(eventCell.getColumn(), false);
            }

            return true;

        } else if (BrowserEvents.TOUCHCANCEL.equals(event.getType())) {
            if (event.getTouches().length() > 1) {
                return false;
            }

            sorter.cancelDelayedSort();

            return true;

        } else if (BrowserEvents.CLICK.equals(event.getType())) {

            sorter.sort(eventCell.getColumn(), event.getShiftKey());

            // Click events should go onward to cell focus logic
            return false;
        } else {
            return false;
        }
    }

    @Override
    @SuppressWarnings("deprecation")
    public com.google.gwt.user.client.Element getSubPartElement(String subPart) {

        /*
         * handles details[] (translated to spacer[] for Escalator), cell[],
         * header[] and footer[]
         */
        Element escalatorElement = escalator.getSubPartElement(subPart
                .replaceFirst("^details\\[", "spacer["));

        if (escalatorElement != null) {
            return DOM.asOld(escalatorElement);
        }

        SubPartArguments args = SubPartArguments.create(subPart);

        Element editor = getSubPartElementEditor(args);
        if (editor != null) {
            return DOM.asOld(editor);
        }

        return null;
    }

    private Element getSubPartElementEditor(SubPartArguments args) {

        if (!args.getType().equalsIgnoreCase("editor")
                || editor.getState() != State.ACTIVE) {
            return null;
        }

        if (args.getIndicesLength() == 0) {
            return editor.editorOverlay;
        } else if (args.getIndicesLength() == 1
                && args.getIndex(0) < columns.size()) {
            escalator
                    .scrollToColumn(args.getIndex(0), ScrollDestination.ANY, 0);
            return editor.getWidget(columns.get(args.getIndex(0))).getElement();
        }

        return null;
    }

    @Override
    @SuppressWarnings("deprecation")
    public String getSubPartName(com.google.gwt.user.client.Element subElement) {

        String escalatorStructureName = escalator.getSubPartName(subElement);
        if (escalatorStructureName != null) {
            return escalatorStructureName.replaceFirst("^spacer", "details");
        }

        String editorName = getSubPartNameEditor(subElement);
        if (editorName != null) {
            return editorName;
        }

        return null;
    }

    private String getSubPartNameEditor(Element subElement) {

        if (editor.getState() != State.ACTIVE
                || !editor.editorOverlay.isOrHasChild(subElement)) {
            return null;
        }

        int i = 0;
        for (Column<?, T> column : columns) {
            if (editor.getWidget(column).getElement().isOrHasChild(subElement)) {
                return "editor[" + i + "]";
            }
            ++i;
        }

        return "editor";
    }

    private void setSelectColumnRenderer(
            final Renderer<Boolean> selectColumnRenderer) {
        if (this.selectColumnRenderer == selectColumnRenderer) {
            return;
        }

        if (this.selectColumnRenderer != null) {
            if (this.selectColumnRenderer instanceof ComplexRenderer) {
                // End of Life for the old selection column renderer.
                ((ComplexRenderer<?>) this.selectColumnRenderer).destroy();
            }

            // Clear field so frozen column logic in the remove method knows
            // what to do
            Column<?, T> colToRemove = selectionColumn;
            selectionColumn = null;
            removeColumnSkipSelectionColumnCheck(colToRemove);
            cellFocusHandler.offsetRangeBy(-1);
        }

        this.selectColumnRenderer = selectColumnRenderer;

        if (selectColumnRenderer != null) {
            cellFocusHandler.offsetRangeBy(1);
            selectionColumn = new SelectionColumn(selectColumnRenderer);

            addColumnSkipSelectionColumnCheck(selectionColumn, 0);
            selectionColumn.initDone();
        } else {
            selectionColumn = null;
            refreshBody();
        }

        updateFrozenColumns();
    }

    /**
     * Sets the current selection model.
     * <p>
     * This function will call {@link SelectionModel#setGrid(Grid)}.
     * 
     * @param selectionModel
     *            a selection model implementation.
     * @throws IllegalArgumentException
     *             if selection model argument is null
     */
    public void setSelectionModel(SelectionModel<T> selectionModel) {

        if (selectionModel == null) {
            throw new IllegalArgumentException("Selection model can't be null");
        }

        if (this.selectionModel != null) {
            // Detach selection model from Grid.
            this.selectionModel.setGrid(null);
        }

        this.selectionModel = selectionModel;
        selectionModel.setGrid(this);
        setSelectColumnRenderer(this.selectionModel
                .getSelectionColumnRenderer());
    }

    /**
     * Gets a reference to the current selection model.
     * 
     * @return the currently used SelectionModel instance.
     */
    public SelectionModel<T> getSelectionModel() {
        return selectionModel;
    }

    /**
     * Sets current selection mode.
     * <p>
     * This is a shorthand method for {@link Grid#setSelectionModel}.
     * 
     * @param mode
     *            a selection mode value
     * @see {@link SelectionMode}.
     */
    public void setSelectionMode(SelectionMode mode) {
        SelectionModel<T> model = mode.createModel();
        setSelectionModel(model);
    }

    /**
     * Test if a row is selected.
     * 
     * @param row
     *            a row object
     * @return true, if the current selection model considers the provided row
     *         object selected.
     */
    public boolean isSelected(T row) {
        return selectionModel.isSelected(row);
    }

    /**
     * Select a row using the current selection model.
     * <p>
     * Only selection models implementing {@link SelectionModel.Single} and
     * {@link SelectionModel.Multi} are supported; for anything else, an
     * exception will be thrown.
     * 
     * @param row
     *            a row object
     * @return <code>true</code> iff the current selection changed
     * @throws IllegalStateException
     *             if the current selection model is not an instance of
     *             {@link SelectionModel.Single} or {@link SelectionModel.Multi}
     */
    @SuppressWarnings("unchecked")
    public boolean select(T row) {
        if (selectionModel instanceof SelectionModel.Single<?>) {
            return ((SelectionModel.Single<T>) selectionModel).select(row);
        } else if (selectionModel instanceof SelectionModel.Multi<?>) {
            return ((SelectionModel.Multi<T>) selectionModel).select(row);
        } else {
            throw new IllegalStateException("Unsupported selection model");
        }
    }

    /**
     * Deselect a row using the current selection model.
     * <p>
     * Only selection models implementing {@link SelectionModel.Single} and
     * {@link SelectionModel.Multi} are supported; for anything else, an
     * exception will be thrown.
     * 
     * @param row
     *            a row object
     * @return <code>true</code> iff the current selection changed
     * @throws IllegalStateException
     *             if the current selection model is not an instance of
     *             {@link SelectionModel.Single} or {@link SelectionModel.Multi}
     */
    @SuppressWarnings("unchecked")
    public boolean deselect(T row) {
        if (selectionModel instanceof SelectionModel.Single<?>) {
            return ((SelectionModel.Single<T>) selectionModel).deselect(row);
        } else if (selectionModel instanceof SelectionModel.Multi<?>) {
            return ((SelectionModel.Multi<T>) selectionModel).deselect(row);
        } else {
            throw new IllegalStateException("Unsupported selection model");
        }
    }

    /**
     * Gets last selected row from the current SelectionModel.
     * <p>
     * Only selection models implementing {@link SelectionModel.Single} are
     * valid for this method; for anything else, use the
     * {@link Grid#getSelectedRows()} method.
     * 
     * @return a selected row reference, or null, if no row is selected
     * @throws IllegalStateException
     *             if the current selection model is not an instance of
     *             {@link SelectionModel.Single}
     */
    public T getSelectedRow() {
        if (selectionModel instanceof SelectionModel.Single<?>) {
            return ((SelectionModel.Single<T>) selectionModel).getSelectedRow();
        } else {
            throw new IllegalStateException(
                    "Unsupported selection model; can not get single selected row");
        }
    }

    /**
     * Gets currently selected rows from the current selection model.
     * 
     * @return a non-null collection containing all currently selected rows.
     */
    public Collection<T> getSelectedRows() {
        return selectionModel.getSelectedRows();
    }

    @Override
    public HandlerRegistration addSelectionHandler(
            final SelectionHandler<T> handler) {
        return addHandler(handler, SelectionEvent.getType());
    }

    /**
     * Sets the current sort order using the fluid Sort API. Read the
     * documentation for {@link Sort} for more information.
     * 
     * @param s
     *            a sort instance
     */
    public void sort(Sort s) {
        setSortOrder(s.build());
    }

    /**
     * Sorts the Grid data in ascending order along one column.
     * 
     * @param column
     *            a grid column reference
     */
    public <C> void sort(Column<C, T> column) {
        sort(column, SortDirection.ASCENDING);
    }

    /**
     * Sorts the Grid data along one column.
     * 
     * @param column
     *            a grid column reference
     * @param direction
     *            a sort direction value
     */
    public <C> void sort(Column<C, T> column, SortDirection direction) {
        sort(Sort.by(column, direction));
    }

    /**
     * Sets the sort order to use. Setting this causes the Grid to re-sort
     * itself.
     * 
     * @param order
     *            a sort order list. If set to null, the sort order is cleared.
     */
    public void setSortOrder(List<SortOrder> order) {
        setSortOrder(order, false);
    }

    private void setSortOrder(List<SortOrder> order, boolean userOriginated) {
        if (order != sortOrder) {
            sortOrder.clear();
            if (order != null) {
                sortOrder.addAll(order);
            }
        }
        sort(userOriginated);
    }

    /**
     * Get a copy of the current sort order array.
     * 
     * @return a copy of the current sort order array
     */
    public List<SortOrder> getSortOrder() {
        return Collections.unmodifiableList(sortOrder);
    }

    /**
     * Finds the sorting order for this column
     */
    private SortOrder getSortOrder(Column<?, ?> column) {
        for (SortOrder order : getSortOrder()) {
            if (order.getColumn() == column) {
                return order;
            }
        }
        return null;
    }

    /**
     * Register a GWT event handler for a sorting event. This handler gets
     * called whenever this Grid needs its data source to provide data sorted in
     * a specific order.
     * 
     * @param handler
     *            a sort event handler
     * @return the registration for the event
     */
    public HandlerRegistration addSortHandler(SortHandler<T> handler) {
        return addHandler(handler, SortEvent.getType());
    }

    /**
     * Register a GWT event handler for a select all event. This handler gets
     * called whenever Grid needs all rows selected.
     * 
     * @param handler
     *            a select all event handler
     */
    public HandlerRegistration addSelectAllHandler(SelectAllHandler<T> handler) {
        return addHandler(handler, SelectAllEvent.getType());
    }

    /**
     * Register a GWT event handler for a data available event. This handler
     * gets called whenever the {@link DataSource} for this Grid has new data
     * available.
     * <p>
     * This handle will be fired with the current available data after
     * registration is done.
     * 
     * @param handler
     *            a data available event handler
     * @return the registartion for the event
     */
    public HandlerRegistration addDataAvailableHandler(
            final DataAvailableHandler handler) {
        // Deferred call to handler with current row range
        Scheduler.get().scheduleFinally(new ScheduledCommand() {
            @Override
            public void execute() {
                if (!dataIsBeingFetched) {
                    handler.onDataAvailable(new DataAvailableEvent(
                            currentDataAvailable));
                }
            }
        });
        return addHandler(handler, DataAvailableEvent.TYPE);
    }

    /**
     * Register a BodyKeyDownHandler to this Grid. The event for this handler is
     * fired when a KeyDown event occurs while cell focus is in the Body of this
     * Grid.
     * 
     * @param handler
     *            the key handler to register
     * @return the registration for the event
     */
    public HandlerRegistration addBodyKeyDownHandler(BodyKeyDownHandler handler) {
        return addHandler(handler, keyDown.getAssociatedType());
    }

    /**
     * Register a BodyKeyUpHandler to this Grid. The event for this handler is
     * fired when a KeyUp event occurs while cell focus is in the Body of this
     * Grid.
     * 
     * @param handler
     *            the key handler to register
     * @return the registration for the event
     */
    public HandlerRegistration addBodyKeyUpHandler(BodyKeyUpHandler handler) {
        return addHandler(handler, keyUp.getAssociatedType());
    }

    /**
     * Register a BodyKeyPressHandler to this Grid. The event for this handler
     * is fired when a KeyPress event occurs while cell focus is in the Body of
     * this Grid.
     * 
     * @param handler
     *            the key handler to register
     * @return the registration for the event
     */
    public HandlerRegistration addBodyKeyPressHandler(
            BodyKeyPressHandler handler) {
        return addHandler(handler, keyPress.getAssociatedType());
    }

    /**
     * Register a HeaderKeyDownHandler to this Grid. The event for this handler
     * is fired when a KeyDown event occurs while cell focus is in the Header of
     * this Grid.
     * 
     * @param handler
     *            the key handler to register
     * @return the registration for the event
     */
    public HandlerRegistration addHeaderKeyDownHandler(
            HeaderKeyDownHandler handler) {
        return addHandler(handler, keyDown.getAssociatedType());
    }

    /**
     * Register a HeaderKeyUpHandler to this Grid. The event for this handler is
     * fired when a KeyUp event occurs while cell focus is in the Header of this
     * Grid.
     * 
     * @param handler
     *            the key handler to register
     * @return the registration for the event
     */
    public HandlerRegistration addHeaderKeyUpHandler(HeaderKeyUpHandler handler) {
        return addHandler(handler, keyUp.getAssociatedType());
    }

    /**
     * Register a HeaderKeyPressHandler to this Grid. The event for this handler
     * is fired when a KeyPress event occurs while cell focus is in the Header
     * of this Grid.
     * 
     * @param handler
     *            the key handler to register
     * @return the registration for the event
     */
    public HandlerRegistration addHeaderKeyPressHandler(
            HeaderKeyPressHandler handler) {
        return addHandler(handler, keyPress.getAssociatedType());
    }

    /**
     * Register a FooterKeyDownHandler to this Grid. The event for this handler
     * is fired when a KeyDown event occurs while cell focus is in the Footer of
     * this Grid.
     * 
     * @param handler
     *            the key handler to register
     * @return the registration for the event
     */
    public HandlerRegistration addFooterKeyDownHandler(
            FooterKeyDownHandler handler) {
        return addHandler(handler, keyDown.getAssociatedType());
    }

    /**
     * Register a FooterKeyUpHandler to this Grid. The event for this handler is
     * fired when a KeyUp event occurs while cell focus is in the Footer of this
     * Grid.
     * 
     * @param handler
     *            the key handler to register
     * @return the registration for the event
     */
    public HandlerRegistration addFooterKeyUpHandler(FooterKeyUpHandler handler) {
        return addHandler(handler, keyUp.getAssociatedType());
    }

    /**
     * Register a FooterKeyPressHandler to this Grid. The event for this handler
     * is fired when a KeyPress event occurs while cell focus is in the Footer
     * of this Grid.
     * 
     * @param handler
     *            the key handler to register
     * @return the registration for the event
     */
    public HandlerRegistration addFooterKeyPressHandler(
            FooterKeyPressHandler handler) {
        return addHandler(handler, keyPress.getAssociatedType());
    }

    /**
     * Register a BodyClickHandler to this Grid. The event for this handler is
     * fired when a Click event occurs in the Body of this Grid.
     * 
     * @param handler
     *            the click handler to register
     * @return the registration for the event
     */
    public HandlerRegistration addBodyClickHandler(BodyClickHandler handler) {
        return addHandler(handler, clickEvent.getAssociatedType());
    }

    /**
     * Register a HeaderClickHandler to this Grid. The event for this handler is
     * fired when a Click event occurs in the Header of this Grid.
     * 
     * @param handler
     *            the click handler to register
     * @return the registration for the event
     */
    public HandlerRegistration addHeaderClickHandler(HeaderClickHandler handler) {
        return addHandler(handler, clickEvent.getAssociatedType());
    }

    /**
     * Register a FooterClickHandler to this Grid. The event for this handler is
     * fired when a Click event occurs in the Footer of this Grid.
     * 
     * @param handler
     *            the click handler to register
     * @return the registration for the event
     */
    public HandlerRegistration addFooterClickHandler(FooterClickHandler handler) {
        return addHandler(handler, clickEvent.getAssociatedType());
    }

    /**
     * Register a BodyDoubleClickHandler to this Grid. The event for this
     * handler is fired when a double click event occurs in the Body of this
     * Grid.
     * 
     * @param handler
     *            the double click handler to register
     * @return the registration for the event
     */
    public HandlerRegistration addBodyDoubleClickHandler(
            BodyDoubleClickHandler handler) {
        return addHandler(handler, doubleClickEvent.getAssociatedType());
    }

    /**
     * Register a HeaderDoubleClickHandler to this Grid. The event for this
     * handler is fired when a double click event occurs in the Header of this
     * Grid.
     * 
     * @param handler
     *            the double click handler to register
     * @return the registration for the event
     */
    public HandlerRegistration addHeaderDoubleClickHandler(
            HeaderDoubleClickHandler handler) {
        return addHandler(handler, doubleClickEvent.getAssociatedType());
    }

    /**
     * Register a FooterDoubleClickHandler to this Grid. The event for this
     * handler is fired when a double click event occurs in the Footer of this
     * Grid.
     * 
     * @param handler
     *            the double click handler to register
     * @return the registration for the event
     */
    public HandlerRegistration addFooterDoubleClickHandler(
            FooterDoubleClickHandler handler) {
        return addHandler(handler, doubleClickEvent.getAssociatedType());
    }

    /**
     * Register a column reorder handler to this Grid. The event for this
     * handler is fired when the Grid's columns are reordered.
     * 
     * @since 7.5.0
     * @param handler
     *            the handler for the event
     * @return the registration for the event
     */
    public HandlerRegistration addColumnReorderHandler(
            ColumnReorderHandler<T> handler) {
        return addHandler(handler, ColumnReorderEvent.getType());
    }

    /**
     * Register a column visibility change handler to this Grid. The event for
     * this handler is fired when the Grid's columns change visibility.
     * 
     * @since 7.5.0
     * @param handler
     *            the handler for the event
     * @return the registration for the event
     */
    public HandlerRegistration addColumnVisibilityChangeHandler(
            ColumnVisibilityChangeHandler<T> handler) {
        return addHandler(handler, ColumnVisibilityChangeEvent.getType());
    }

    /**
     * Apply sorting to data source.
     */
    private void sort(boolean userOriginated) {
        refreshHeader();
        fireEvent(new SortEvent<T>(this,
                Collections.unmodifiableList(sortOrder), userOriginated));
    }

    private int getLastVisibleRowIndex() {
        int lastRowIndex = escalator.getVisibleRowRange().getEnd();
        int footerTop = escalator.getFooter().getElement().getAbsoluteTop();
        Element lastRow;

        do {
            lastRow = escalator.getBody().getRowElement(--lastRowIndex);
        } while (lastRow.getAbsoluteTop() > footerTop);

        return lastRowIndex;
    }

    private int getFirstVisibleRowIndex() {
        int firstRowIndex = escalator.getVisibleRowRange().getStart();
        int headerBottom = escalator.getHeader().getElement()
                .getAbsoluteBottom();
        Element firstRow = escalator.getBody().getRowElement(firstRowIndex);

        while (firstRow.getAbsoluteBottom() < headerBottom) {
            firstRow = escalator.getBody().getRowElement(++firstRowIndex);
        }

        return firstRowIndex;
    }

    /**
     * Adds a scroll handler to this grid
     * 
     * @param handler
     *            the scroll handler to add
     * @return a handler registration for the registered scroll handler
     */
    public HandlerRegistration addScrollHandler(ScrollHandler handler) {
        return addHandler(handler, ScrollEvent.TYPE);
    }

    @Override
    public boolean isWorkPending() {
        return escalator.isWorkPending() || dataIsBeingFetched
                || autoColumnWidthsRecalculator.isScheduled();
    }

    /**
     * Returns whether columns can be reordered with drag and drop.
     * 
     * @since 7.5.0
     * @return <code>true</code> if columns can be reordered, false otherwise
     */
    public boolean isColumnReorderingAllowed() {
        return columnReorderingAllowed;
    }

    /**
     * Sets whether column reordering with drag and drop is allowed or not.
     * 
     * @since 7.5.0
     * @param columnReorderingAllowed
     *            specifies whether column reordering is allowed
     */
    public void setColumnReorderingAllowed(boolean columnReorderingAllowed) {
        this.columnReorderingAllowed = columnReorderingAllowed;
    }

    /**
     * Sets a new column order for the grid. All columns which are not ordered
     * here will remain in the order they were before as the last columns of
     * grid.
     * 
     * @param orderedColumns
     *            array of columns in wanted order
     */
    public void setColumnOrder(Column<?, T>... orderedColumns) {
        ColumnConfiguration conf = getEscalator().getColumnConfiguration();

        // Trigger ComplexRenderer.destroy for old content
        conf.removeColumns(0, conf.getColumnCount());

        List<Column<?, T>> newOrder = new ArrayList<Column<?, T>>();
        if (selectionColumn != null) {
            newOrder.add(selectionColumn);
        }

        int i = 0;
        for (Column<?, T> column : orderedColumns) {
            if (columns.contains(column)) {
                newOrder.add(column);
                ++i;
            } else {
                throw new IllegalArgumentException("Given column at index " + i
                        + " does not exist in Grid");
            }
        }

        if (columns.size() != newOrder.size()) {
            columns.removeAll(newOrder);
            newOrder.addAll(columns);
        }
        columns = newOrder;

        List<Column<?, T>> visibleColumns = getVisibleColumns();

        // Do ComplexRenderer.init and render new content
        conf.insertColumns(0, visibleColumns.size());

        // Number of frozen columns should be kept same #16901
        updateFrozenColumns();

        // Update column widths.
        for (Column<?, T> column : columns) {
            column.reapplyWidth();
        }

        // Recalculate all the colspans
        for (HeaderRow row : header.getRows()) {
            row.calculateColspans();
        }
        for (FooterRow row : footer.getRows()) {
            row.calculateColspans();
        }

        columnHider.updateTogglesOrder();

        fireEvent(new ColumnReorderEvent<T>());
    }

    /**
     * Sets the style generator that is used for generating styles for cells
     * 
     * @param cellStyleGenerator
     *            the cell style generator to set, or <code>null</code> to
     *            remove a previously set generator
     */
    public void setCellStyleGenerator(CellStyleGenerator<T> cellStyleGenerator) {
        this.cellStyleGenerator = cellStyleGenerator;
        refreshBody();
    }

    /**
     * Gets the style generator that is used for generating styles for cells
     * 
     * @return the cell style generator, or <code>null</code> if no generator is
     *         set
     */
    public CellStyleGenerator<T> getCellStyleGenerator() {
        return cellStyleGenerator;
    }

    /**
     * Sets the style generator that is used for generating styles for rows
     * 
     * @param rowStyleGenerator
     *            the row style generator to set, or <code>null</code> to remove
     *            a previously set generator
     */
    public void setRowStyleGenerator(RowStyleGenerator<T> rowStyleGenerator) {
        this.rowStyleGenerator = rowStyleGenerator;
        refreshBody();
    }

    /**
     * Gets the style generator that is used for generating styles for rows
     * 
     * @return the row style generator, or <code>null</code> if no generator is
     *         set
     */
    public RowStyleGenerator<T> getRowStyleGenerator() {
        return rowStyleGenerator;
    }

    private static void setCustomStyleName(Element element, String styleName) {
        assert element != null;

        String oldStyleName = element
                .getPropertyString(CUSTOM_STYLE_PROPERTY_NAME);

        if (!SharedUtil.equals(oldStyleName, styleName)) {
            if (oldStyleName != null) {
                element.removeClassName(oldStyleName);
            }
            if (styleName != null) {
                element.addClassName(styleName);
            }
            element.setPropertyString(CUSTOM_STYLE_PROPERTY_NAME, styleName);
        }

    }

    /**
     * Opens the editor over the row with the given index.
     * 
     * @param rowIndex
     *            the index of the row to be edited
     * 
     * @throws IllegalStateException
     *             if the editor is not enabled
     * @throws IllegalStateException
     *             if the editor is already in edit mode
     */
    public void editRow(int rowIndex) {
        editor.editRow(rowIndex);
    }

    /**
     * Returns whether the editor is currently open on some row.
     * 
     * @return {@code true} if the editor is active, {@code false} otherwise.
     */
    public boolean isEditorActive() {
        return editor.getState() != State.INACTIVE;
    }

    /**
     * Saves any unsaved changes in the editor to the data source.
     * 
     * @throws IllegalStateException
     *             if the editor is not enabled
     * @throws IllegalStateException
     *             if the editor is not in edit mode
     */
    public void saveEditor() {
        editor.save();
    }

    /**
     * Cancels the currently active edit and hides the editor. Any changes that
     * are not {@link #saveEditor() saved} are lost.
     * 
     * @throws IllegalStateException
     *             if the editor is not enabled
     * @throws IllegalStateException
     *             if the editor is not in edit mode
     */
    public void cancelEditor() {
        editor.cancel();
    }

    /**
     * Returns the handler responsible for binding data and editor widgets to
     * the editor.
     * 
     * @return the editor handler or null if not set
     */
    public EditorHandler<T> getEditorHandler() {
        return editor.getHandler();
    }

    /**
     * Sets the handler responsible for binding data and editor widgets to the
     * editor.
     * 
     * @param rowHandler
     *            the new editor handler
     * 
     * @throws IllegalStateException
     *             if the editor is currently in edit mode
     */
    public void setEditorHandler(EditorHandler<T> handler) {
        editor.setHandler(handler);
    }

    /**
     * Returns the enabled state of the editor.
     * 
     * @return true if editing is enabled, false otherwise
     */
    public boolean isEditorEnabled() {
        return editor.isEnabled();
    }

    /**
     * Sets the enabled state of the editor.
     * 
     * @param enabled
     *            true to enable editing, false to disable
     * 
     * @throws IllegalStateException
     *             if in edit mode and trying to disable
     * @throws IllegalStateException
     *             if the editor handler is not set
     */
    public void setEditorEnabled(boolean enabled) {
        editor.setEnabled(enabled);
    }

    /**
     * Returns the editor widget associated with the given column. If the editor
     * is not active, returns null.
     * 
     * @param column
     *            the column
     * @return the widget if the editor is open, null otherwise
     */
    public Widget getEditorWidget(Column<?, T> column) {
        return editor.getWidget(column);
    }

    /**
     * Sets the caption on the save button in the Grid editor.
     * 
     * @param saveCaption
     *            the caption to set
     * @throws IllegalArgumentException
     *             if {@code saveCaption} is {@code null}
     */
    public void setEditorSaveCaption(String saveCaption)
            throws IllegalArgumentException {
        editor.setSaveCaption(saveCaption);
    }

    /**
     * Gets the current caption on the save button in the Grid editor.
     * 
     * @return the current caption on the save button
     */
    public String getEditorSaveCaption() {
        return editor.getSaveCaption();
    }

    /**
     * Sets the caption on the cancel button in the Grid editor.
     * 
     * @param cancelCaption
     *            the caption to set
     * @throws IllegalArgumentException
     *             if {@code cancelCaption} is {@code null}
     */
    public void setEditorCancelCaption(String cancelCaption)
            throws IllegalArgumentException {
        editor.setCancelCaption(cancelCaption);
    }

    /**
     * Gets the caption on the cancel button in the Grid editor.
     * 
     * @return the current caption on the cancel button
     */
    public String getEditorCancelCaption() {
        return editor.getCancelCaption();
    }

    @Override
    protected void onAttach() {
        super.onAttach();

        if (getEscalator().getBody().getRowCount() == 0 && dataSource != null) {
            setEscalatorSizeFromDataSource();
        }
    }

    @Override
    public void onResize() {
        super.onResize();
        /*
         * Delay calculation to be deferred so Escalator can do it's magic.
         */
        Scheduler.get().scheduleDeferred(new ScheduledCommand() {

            @Override
            public void execute() {
                recalculateColumnWidths();
            }
        });
    }

    /**
     * Grid does not support adding Widgets this way.
     * <p>
     * This method is implemented only because removing widgets from Grid (added
     * via e.g. {@link Renderer}s) requires the {@link HasWidgets} interface.
     * 
     * @param w
     *            irrelevant
     * @throws UnsupportedOperationException
     *             always
     */
    @Override
    @Deprecated
    public void add(Widget w) {
        throw new UnsupportedOperationException(
                "Cannot add widgets to Grid with this method");
    }

    /**
     * Grid does not support clearing Widgets this way.
     * <p>
     * This method is implemented only because removing widgets from Grid (added
     * via e.g. {@link Renderer}s) requires the {@link HasWidgets} interface.
     * 
     * @throws UnsupportedOperationException
     *             always
     */
    @Override
    @Deprecated
    public void clear() {
        throw new UnsupportedOperationException(
                "Cannot clear widgets from Grid this way");
    }

    /**
     * Grid does not support iterating through Widgets this way.
     * <p>
     * This method is implemented only because removing widgets from Grid (added
     * via e.g. {@link Renderer}s) requires the {@link HasWidgets} interface.
     * 
     * @return never
     * @throws UnsupportedOperationException
     *             always
     */
    @Override
    @Deprecated
    public Iterator<Widget> iterator() {
        throw new UnsupportedOperationException(
                "Cannot iterate through widgets in Grid this way");
    }

    /**
     * Grid does not support removing Widgets this way.
     * <p>
     * This method is implemented only because removing widgets from Grid (added
     * via e.g. {@link Renderer}s) requires the {@link HasWidgets} interface.
     * 
     * @return always <code>false</code>
     */
    @Override
    @Deprecated
    public boolean remove(Widget w) {
        /*
         * This is the method that is the sole reason to have Grid implement
         * HasWidget - when Vaadin removes a Component from the hierarchy, the
         * corresponding Widget will call removeFromParent() on itself. GWT will
         * check there that its parent (i.e. Grid) implements HasWidgets, and
         * will call this remove(Widget) method.
         * 
         * tl;dr: all this song and dance to make sure GWT's sanity checks
         * aren't triggered, even though they effectively do nothing interesting
         * from Grid's perspective.
         */
        return false;
    }

    /**
     * Accesses the package private method Widget#setParent()
     * 
     * @param widget
     *            The widget to access
     * @param parent
     *            The parent to set
     */
    private static native final void setParent(Widget widget, Grid<?> parent)
    /*-{
        widget.@com.google.gwt.user.client.ui.Widget::setParent(Lcom/google/gwt/user/client/ui/Widget;)(parent);
    }-*/;

    private static native final void onAttach(Widget widget)
    /*-{
        widget.@Widget::onAttach()();
    }-*/;

    private static native final void onDetach(Widget widget)
    /*-{
        widget.@Widget::onDetach()();
    }-*/;

    @Override
    protected void doAttachChildren() {
        if (getSidebar().getParent() == this) {
            onAttach(getSidebar());
        }
    }

    @Override
    protected void doDetachChildren() {
        if (getSidebar().getParent() == this) {
            onDetach(getSidebar());
        }
    }

    /**
     * Resets all cached pixel sizes and reads new values from the DOM. This
     * methods should be used e.g. when styles affecting the dimensions of
     * elements in this grid have been changed.
     */
    public void resetSizesFromDom() {
        getEscalator().resetSizesFromDom();
    }

    /**
     * Sets a new details generator for row details.
     * <p>
     * The currently opened row details will be re-rendered.
     * 
     * @since 7.5.0
     * @param detailsGenerator
     *            the details generator to set
     * @throws IllegalArgumentException
     *             if detailsGenerator is <code>null</code>;
     */
    public void setDetailsGenerator(DetailsGenerator detailsGenerator)
            throws IllegalArgumentException {

        if (detailsGenerator == null) {
            throw new IllegalArgumentException(
                    "Details generator may not be null");
        }

        this.detailsGenerator = detailsGenerator;

        // this will refresh all visible spacers
        escalator.getBody().setSpacerUpdater(gridSpacerUpdater);
    }

    /**
     * Gets the current details generator for row details.
     * 
     * @since 7.5.0
     * @return the detailsGenerator the current details generator
     */
    public DetailsGenerator getDetailsGenerator() {
        return detailsGenerator;
    }

    /**
     * Shows or hides the details for a specific row.
     * <p>
     * This method does nothing if trying to set show already-visible details,
     * or hide already-hidden details.
     * 
     * @since 7.5.0
     * @param rowIndex
     *            the index of the affected row
     * @param visible
     *            <code>true</code> to show the details, or <code>false</code>
     *            to hide them
     * @see #isDetailsVisible(int)
     */
    public void setDetailsVisible(int rowIndex, boolean visible) {
        Integer rowIndexInteger = Integer.valueOf(rowIndex);

        /*
         * We want to prevent opening a details row twice, so any subsequent
         * openings (or closings) of details is a NOOP.
         * 
         * When a details row is opened, it is given an arbitrary height
         * (because Escalator requires a height upon opening). Only when it's
         * opened, Escalator will ask the generator to generate a widget, which
         * we then can measure. When measured, we correct the initial height by
         * the original height.
         * 
         * Without this check, we would override the measured height, and revert
         * back to the initial, arbitrary, height which would most probably be
         * wrong.
         * 
         * see GridSpacerUpdater.init for implementation details.
         */

        boolean isVisible = isDetailsVisible(rowIndex);
        if (visible && !isVisible) {
            escalator.getBody().setSpacer(rowIndex, DETAILS_ROW_INITIAL_HEIGHT);
            visibleDetails.add(rowIndexInteger);
        }

        else if (!visible && isVisible) {
            escalator.getBody().setSpacer(rowIndex, -1);
            visibleDetails.remove(rowIndexInteger);
        }
    }

    /**
     * Check whether the details for a row is visible or not.
     * 
     * @since 7.5.0
     * @param rowIndex
     *            the index of the row for which to check details
     * @return <code>true</code> iff the details for the given row is visible
     * @see #setDetailsVisible(int, boolean)
     */
    public boolean isDetailsVisible(int rowIndex) {
        return visibleDetails.contains(Integer.valueOf(rowIndex));
    }

    /**
     * Requests that the column widths should be recalculated.
     * <p>
     * The actual recalculation is not necessarily done immediately so you
     * cannot rely on the columns being the correct width after the call
     * returns.
     * 
     * @since 7.4.1
     */
    public void recalculateColumnWidths() {
        autoColumnWidthsRecalculator.schedule();
    }

    /**
     * Returns the sidebar for this grid.
     * <p>
     * The grid's sidebar shows the column hiding options for those columns that
     * have been set as {@link Column#setHidable(boolean) hidable}.
     * 
     * @since 7.5.0
     * @return the sidebar widget for this grid
     */
    private Sidebar getSidebar() {
        return sidebar;
    }

    /**
     * Gets the customizable menu bar that is by default used for toggling
     * column hidability. The application developer is allowed to add their
     * custom items to the end of the menu, but should try to avoid modifying
     * the items in the beginning of the menu that control the column hiding if
     * any columns are marked as hidable. A toggle for opening the menu will be
     * displayed whenever the menu contains at least one item.
     * 
     * @since 7.5.0
     * @return the menu bar
     */
    public MenuBar getSidebarMenu() {
        return sidebar.menuBar;
    }

    /**
     * Tests whether the sidebar menu is currently open.
     * 
     * @since 7.5.0
     * @see #getSidebarMenu()
     * @return <code>true</code> if the sidebar is open; <code>false</code> if
     *         it is closed
     */
    public boolean isSidebarOpen() {
        return sidebar.isOpen();
    }

    /**
     * Sets whether the sidebar menu is open.
     * 
     * 
     * @since 7.5.0
     * @see #getSidebarMenu()
     * @see #isSidebarOpen()
     * @param sidebarOpen
     *            <code>true</code> to open the sidebar; <code>false</code> to
     *            close it
     */
    public void setSidebarOpen(boolean sidebarOpen) {
        if (sidebarOpen) {
            sidebar.open();
        } else {
            sidebar.close();
        }
    }

<<<<<<< HEAD
    @Override
    public int getTabIndex() {
        return FocusUtil.getTabIndex(this);
    }

    @Override
    public void setAccessKey(char key) {
        FocusUtil.setAccessKey(this, key);
    }

    @Override
    public void setFocus(boolean focused) {
        FocusUtil.setFocus(this, focused);
    }

    @Override
    public void setTabIndex(int index) {
        FocusUtil.setTabIndex(this, index);
    }

    @Override
    public void focus() {
        setFocus(true);
    }

    /**
     * Sets the buffered editor mode.
     * 
     * @since
     * @param editorUnbuffered
     *            <code>true</code> to enable buffered editor,
     *            <code>false</code> to disable it
     */
    public void setEditorBuffered(boolean editorBuffered) {
        editor.setBuffered(editorBuffered);
    }

    /**
     * Gets the buffered editor mode.
     * 
     * @since
     * @return <code>true</code> if buffered editor is enabled,
     *         <code>false</code> otherwise
     */
    public boolean isEditorBuffered() {
        return editor.isBuffered();
=======
    /**
     * Returns the {@link EventCellReference} for the latest event fired from
     * this Grid.
     * <p>
     * Note: This cell reference will be updated when firing the next event.
     * 
     * @since 7.5
     * @return event cell reference
     */
    public EventCellReference<T> getEventCell() {
        return eventCell;
>>>>>>> 5b92ec79
    }
}<|MERGE_RESOLUTION|>--- conflicted
+++ resolved
@@ -1507,7 +1507,7 @@
 
         /**
          * Equivalent to {@code showOverlay()}. The argument is ignored.
-         *
+         * 
          * @param unused
          *            ignored argument
          * 
@@ -6458,71 +6458,44 @@
     }
 
     private boolean handleEditorEvent(Event event, RowContainer container) {
-        int type = event.getTypeInt();
-        boolean editorIsActive = editor.getState() != Editor.State.INACTIVE;
-
-<<<<<<< HEAD
-        if (editorIsActive) {
-            // React to closing by keyboard in buffered and unbuffered mode
-            if (type == Event.ONKEYDOWN
-                    && event.getKeyCode() == Editor.KEYCODE_HIDE) {
-                editor.cancel();
-                return true;
-            }
-            // Swallow all other events in buffered mode and everything except
-            // ONCLICK in unbuffered mode
-            if (editor.isBuffered() || type != Event.ONCLICK) {
-                return true;
-=======
-        final boolean closeEvent = event.getTypeInt() == Event.ONKEYDOWN
-                && event.getKeyCode() == Editor.KEYCODE_HIDE;
-        final boolean openEvent = event.getTypeInt() == Event.ONDBLCLICK
-                || (event.getTypeInt() == Event.ONKEYDOWN && event.getKeyCode() == Editor.KEYCODE_SHOW);
-
-        if (editor.getState() != Editor.State.INACTIVE) {
-            if (closeEvent) {
-                editor.cancel();
-                FocusUtil.setFocus(this, true);
->>>>>>> 5b92ec79
-            }
-        }
-
-<<<<<<< HEAD
-        if (container == escalator.getBody() && editor.isEnabled()) {
-
-            boolean opened = false;
-
-            if (editorIsActive && !editor.isBuffered() && type == Event.ONCLICK) {
-                editor.hide();
-                cellFocusHandler.setCellFocus(eventCell);
-                editor.editRow(eventCell.getRowIndex());
-                opened = true;
-            } else if (type == Event.ONDBLCLICK) {
-                editor.editRow(eventCell.getRowIndex());
-                opened = true;
-            } else if (type == Event.ONKEYDOWN
-                    && event.getKeyCode() == Editor.KEYCODE_SHOW) {
-                editor.editRow(cellFocusHandler.rowWithFocus);
-                opened = true;
-            }
-
-            if (opened) {
-                if (editorIsActive) {
-                    fireEvent(new EditorMoveEvent(eventCell));
-                } else {
-                    fireEvent(new EditorOpenEvent(eventCell));
-                }
-                return true;
-            }
-=======
-        if (container == escalator.getBody() && editor.isEnabled() && openEvent) {
+        final int type = event.getTypeInt();
+        final int key = event.getKeyCode();
+        final boolean editorIsActive = editor.getState() != Editor.State.INACTIVE;
+
+        final boolean openEvent = type == Event.ONDBLCLICK
+                || (type == Event.ONKEYDOWN && key == Editor.KEYCODE_SHOW);
+
+        final boolean moveEvent = type == Event.ONCLICK;
+
+        final boolean closeEvent = type == Event.ONKEYDOWN
+                && key == Editor.KEYCODE_HIDE;
+
+        if (!editorIsActive && editor.isEnabled() && openEvent) {
             editor.editRow(eventCell.getRowIndex(),
                     eventCell.getColumnIndexDOM());
+            fireEvent(new EditorOpenEvent(eventCell));
+
             return true;
->>>>>>> 5b92ec79
-        }
-
-        return false;
+
+        } else if (editorIsActive && eventCell.isBody() && moveEvent) {
+            editor.hide();
+            cellFocusHandler.setCellFocus(eventCell);
+
+            editor.editRow(eventCell.getRowIndex(),
+                    eventCell.getColumnIndexDOM());
+
+            fireEvent(new EditorMoveEvent(eventCell));
+
+            return true;
+
+        } else if (editorIsActive && closeEvent) {
+            editor.cancel();
+            FocusUtil.setFocus(this, true);
+
+            return true;
+        }
+
+        return editorIsActive;
     }
 
     private boolean handleRendererEvent(Event event, RowContainer container) {
@@ -8011,7 +7984,6 @@
         }
     }
 
-<<<<<<< HEAD
     @Override
     public int getTabIndex() {
         return FocusUtil.getTabIndex(this);
@@ -8058,7 +8030,8 @@
      */
     public boolean isEditorBuffered() {
         return editor.isBuffered();
-=======
+    }
+
     /**
      * Returns the {@link EventCellReference} for the latest event fired from
      * this Grid.
@@ -8070,6 +8043,5 @@
      */
     public EventCellReference<T> getEventCell() {
         return eventCell;
->>>>>>> 5b92ec79
     }
 }