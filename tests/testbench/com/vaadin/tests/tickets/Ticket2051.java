<<<<<<< HEAD
package com.vaadin.tests.tickets;

import com.vaadin.Application;
import com.vaadin.data.Item;
import com.vaadin.ui.Button;
import com.vaadin.ui.Component;
import com.vaadin.ui.DateField;
import com.vaadin.ui.GridLayout;
import com.vaadin.ui.Label;
import com.vaadin.ui.Root.LegacyWindow;
import com.vaadin.ui.Table;
import com.vaadin.ui.TextField;

public class Ticket2051 extends Application.LegacyApplication {

    private static final Object P1 = new Object();
    private static final Object P2 = new Object();

    @Override
    public void init() {
        LegacyWindow w = new LegacyWindow(getClass().getSimpleName());
        setMainWindow(w);
        // setTheme("tests-tickets");
        GridLayout layout = new GridLayout(10, 10);
        w.setContent(layout);
        createUI(layout);
    }

    private void createUI(GridLayout layout) {
        Table t = new Table("This is a table");
        t.addContainerProperty(P1, Component.class, null);
        t.addContainerProperty(P2, Component.class, null);
        t.setColumnHeaders(new String[] { "Col1", "Col2" });

        Item i = t.addItem("1");
        i.getItemProperty(P1).setValue(new TextField("abc"));
        i.getItemProperty(P2).setValue(new Label("label"));
        Item i2 = t.addItem("2");
        i2.getItemProperty(P1).setValue(new Button("def"));
        i2.getItemProperty(P2).setValue(new DateField());

        layout.addComponent(t);
    }
}
=======
package com.vaadin.tests.tickets;

import com.vaadin.Application;
import com.vaadin.data.Item;
import com.vaadin.ui.Button;
import com.vaadin.ui.Component;
import com.vaadin.ui.DateField;
import com.vaadin.ui.GridLayout;
import com.vaadin.ui.Label;
import com.vaadin.ui.Table;
import com.vaadin.ui.TextField;
import com.vaadin.ui.Window;

public class Ticket2051 extends Application {

    private static final Object P1 = new Object();
    private static final Object P2 = new Object();

    @Override
    public void init() {
        Window w = new Window(getClass().getSimpleName());
        setMainWindow(w);
        // setTheme("tests-tickets");
        GridLayout layout = new GridLayout(10, 10);
        w.setContent(layout);
        createUI(layout);
    }

    private void createUI(GridLayout layout) {
        Table t = new Table("This is a table");
        t.addContainerProperty(P1, Component.class, null);
        t.addContainerProperty(P2, Component.class, null);
        t.setColumnHeaders(new String[] { "Col1", "Col2" });

        Item i = t.addItem("1");
        i.getItemProperty(P1).setValue(new TextField("abc"));
        i.getItemProperty(P2).setValue(new Label("label"));
        Item i2 = t.addItem("2");
        i2.getItemProperty(P1).setValue(new Button("def"));
        i2.getItemProperty(P2).setValue(new DateField());

        layout.addComponent(t);
    }
}
>>>>>>> 116cd1f2
<|MERGE_RESOLUTION|>--- conflicted
+++ resolved
@@ -1,4 +1,3 @@
-<<<<<<< HEAD
 package com.vaadin.tests.tickets;
 
 import com.vaadin.Application;
@@ -42,50 +41,4 @@
 
         layout.addComponent(t);
     }
-}
-=======
-package com.vaadin.tests.tickets;
-
-import com.vaadin.Application;
-import com.vaadin.data.Item;
-import com.vaadin.ui.Button;
-import com.vaadin.ui.Component;
-import com.vaadin.ui.DateField;
-import com.vaadin.ui.GridLayout;
-import com.vaadin.ui.Label;
-import com.vaadin.ui.Table;
-import com.vaadin.ui.TextField;
-import com.vaadin.ui.Window;
-
-public class Ticket2051 extends Application {
-
-    private static final Object P1 = new Object();
-    private static final Object P2 = new Object();
-
-    @Override
-    public void init() {
-        Window w = new Window(getClass().getSimpleName());
-        setMainWindow(w);
-        // setTheme("tests-tickets");
-        GridLayout layout = new GridLayout(10, 10);
-        w.setContent(layout);
-        createUI(layout);
-    }
-
-    private void createUI(GridLayout layout) {
-        Table t = new Table("This is a table");
-        t.addContainerProperty(P1, Component.class, null);
-        t.addContainerProperty(P2, Component.class, null);
-        t.setColumnHeaders(new String[] { "Col1", "Col2" });
-
-        Item i = t.addItem("1");
-        i.getItemProperty(P1).setValue(new TextField("abc"));
-        i.getItemProperty(P2).setValue(new Label("label"));
-        Item i2 = t.addItem("2");
-        i2.getItemProperty(P1).setValue(new Button("def"));
-        i2.getItemProperty(P2).setValue(new DateField());
-
-        layout.addComponent(t);
-    }
-}
->>>>>>> 116cd1f2
+}