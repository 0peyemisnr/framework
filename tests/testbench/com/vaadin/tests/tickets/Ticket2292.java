--- conflicted
+++ resolved
@@ -1,4 +1,3 @@
-<<<<<<< HEAD
 package com.vaadin.tests.tickets;
 
 import java.awt.Color;
@@ -94,93 +93,4 @@
         }
     }
 
-}
-=======
-package com.vaadin.tests.tickets;
-
-import java.awt.Color;
-import java.awt.Graphics;
-import java.awt.image.BufferedImage;
-import java.io.ByteArrayInputStream;
-import java.io.ByteArrayOutputStream;
-import java.io.IOException;
-import java.net.URL;
-
-import javax.imageio.ImageIO;
-
-import com.vaadin.terminal.DownloadStream;
-import com.vaadin.terminal.ExternalResource;
-import com.vaadin.ui.Button;
-import com.vaadin.ui.CheckBox;
-import com.vaadin.ui.Label;
-import com.vaadin.ui.Link;
-import com.vaadin.ui.Window;
-
-public class Ticket2292 extends com.vaadin.Application {
-
-    @Override
-    public void init() {
-        final Window main = new Window(getClass().getName().substring(
-                getClass().getName().lastIndexOf(".") + 1));
-        setMainWindow(main);
-
-        ExternalResource icon = new ExternalResource("./icon.png");
-        main.addComponent(new Label(
-                "Note, run with trailing slash in url to have a working icon. Icon is built by servlet with a slow method, so it will show the bug (components not firing requestLayout)"));
-        Button b = new Button();
-        main.addComponent(b);
-        b.setIcon(icon);
-
-        CheckBox checkBox = new CheckBox();
-        main.addComponent(checkBox);
-        checkBox.setIcon(icon);
-
-        Link l = new Link("l", icon);
-        main.addComponent(l);
-
-    }
-
-    @Override
-    public DownloadStream handleURI(URL context, String relativeUri) {
-        if (!relativeUri.contains("icon.png")) {
-            return null;
-        }
-
-        // be slow to show bug
-        try {
-            Thread.sleep(2000);
-        } catch (InterruptedException e1) {
-            // TODO Auto-generated catch block
-            e1.printStackTrace();
-        }
-
-        BufferedImage image = new BufferedImage(200, 200,
-                BufferedImage.TYPE_INT_RGB);
-        Graphics drawable = image.getGraphics();
-        drawable.setColor(Color.lightGray);
-        drawable.fillRect(0, 0, 200, 200);
-        drawable.setColor(Color.yellow);
-        drawable.fillOval(25, 25, 150, 150);
-        drawable.setColor(Color.blue);
-        drawable.drawRect(0, 0, 199, 199);
-
-        // Use the parameter to create dynamic content.
-        drawable.setColor(Color.black);
-        drawable.drawString("Tex", 75, 100);
-
-        try {
-            // Write the image to a buffer.
-            ByteArrayOutputStream imagebuffer = new ByteArrayOutputStream();
-            ImageIO.write(image, "png", imagebuffer);
-
-            // Return a stream from the buffer.
-            ByteArrayInputStream istream = new ByteArrayInputStream(
-                    imagebuffer.toByteArray());
-            return new DownloadStream(istream, null, null);
-        } catch (IOException e) {
-            return null;
-        }
-    }
-
-}
->>>>>>> 116cd1f2
+}