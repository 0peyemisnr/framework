--- conflicted
+++ resolved
@@ -1,4 +1,3 @@
-<<<<<<< HEAD
 package com.vaadin.tests.server.component.absolutelayout;
 
 import junit.framework.TestCase;
@@ -202,211 +201,4 @@
 
     }
 
-}
-=======
-package com.vaadin.tests.server.component.absolutelayout;
-
-import junit.framework.TestCase;
-
-import com.vaadin.terminal.Sizeable;
-import com.vaadin.ui.AbsoluteLayout;
-import com.vaadin.ui.Button;
-
-public class ComponentPosition extends TestCase {
-
-    private static final String CSS = "top:7.0px;right:7.0%;bottom:7.0pc;left:7.0em;z-index:7;";
-    private static final String PARTIAL_CSS = "top:7.0px;left:7.0em;";
-    private static final Float CSS_VALUE = Float.valueOf(7);
-
-    private static final int UNIT_UNSET = Sizeable.UNITS_PIXELS;
-
-    /**
-     * Add component w/o giving positions, assert that everything is unset
-     */
-    public void testNoPosition() {
-        AbsoluteLayout layout = new AbsoluteLayout();
-        Button b = new Button();
-        layout.addComponent(b);
-
-        assertNull(layout.getPosition(b).getTopValue());
-        assertNull(layout.getPosition(b).getBottomValue());
-        assertNull(layout.getPosition(b).getLeftValue());
-        assertNull(layout.getPosition(b).getRightValue());
-
-        assertEquals(UNIT_UNSET, layout.getPosition(b).getTopUnits());
-        assertEquals(UNIT_UNSET, layout.getPosition(b).getBottomUnits());
-        assertEquals(UNIT_UNSET, layout.getPosition(b).getLeftUnits());
-        assertEquals(UNIT_UNSET, layout.getPosition(b).getRightUnits());
-
-        assertEquals(-1, layout.getPosition(b).getZIndex());
-
-        assertEquals("", layout.getPosition(b).getCSSString());
-
-    }
-
-    /**
-     * Add component, setting all attributes using CSS, assert getter agree
-     */
-    public void testFullCss() {
-        AbsoluteLayout layout = new AbsoluteLayout();
-        Button b = new Button();
-        layout.addComponent(b, CSS);
-
-        assertEquals(CSS_VALUE, layout.getPosition(b).getTopValue());
-        assertEquals(CSS_VALUE, layout.getPosition(b).getBottomValue());
-        assertEquals(CSS_VALUE, layout.getPosition(b).getLeftValue());
-        assertEquals(CSS_VALUE, layout.getPosition(b).getRightValue());
-
-        assertEquals(Sizeable.UNITS_PIXELS, layout.getPosition(b).getTopUnits());
-        assertEquals(Sizeable.UNITS_PICAS, layout.getPosition(b)
-                .getBottomUnits());
-        assertEquals(Sizeable.UNITS_EM, layout.getPosition(b).getLeftUnits());
-        assertEquals(Sizeable.UNITS_PERCENTAGE, layout.getPosition(b)
-                .getRightUnits());
-
-        assertEquals(7, layout.getPosition(b).getZIndex());
-
-        assertEquals(CSS, layout.getPosition(b).getCSSString());
-
-    }
-
-    /**
-     * Add component, setting some attributes using CSS, assert getters agree
-     */
-    public void testPartialCss() {
-        AbsoluteLayout layout = new AbsoluteLayout();
-        Button b = new Button();
-        layout.addComponent(b, PARTIAL_CSS);
-
-        assertEquals(CSS_VALUE, layout.getPosition(b).getTopValue());
-        assertNull(layout.getPosition(b).getBottomValue());
-        assertEquals(CSS_VALUE, layout.getPosition(b).getLeftValue());
-        assertNull(layout.getPosition(b).getRightValue());
-
-        assertEquals(Sizeable.UNITS_PIXELS, layout.getPosition(b).getTopUnits());
-        assertEquals(UNIT_UNSET, layout.getPosition(b).getBottomUnits());
-        assertEquals(Sizeable.UNITS_EM, layout.getPosition(b).getLeftUnits());
-        assertEquals(UNIT_UNSET, layout.getPosition(b).getRightUnits());
-
-        assertEquals(-1, layout.getPosition(b).getZIndex());
-
-        assertEquals(PARTIAL_CSS, layout.getPosition(b).getCSSString());
-
-    }
-
-    /**
-     * Add component setting all attributes using CSS, then reset using partial
-     * CSS; assert getters agree and the appropriate attributes are unset.
-     */
-    public void testPartialCssReset() {
-        AbsoluteLayout layout = new AbsoluteLayout();
-        Button b = new Button();
-        layout.addComponent(b, CSS);
-
-        layout.getPosition(b).setCSSString(PARTIAL_CSS);
-
-        assertEquals(CSS_VALUE, layout.getPosition(b).getTopValue());
-        assertNull(layout.getPosition(b).getBottomValue());
-        assertEquals(CSS_VALUE, layout.getPosition(b).getLeftValue());
-        assertNull(layout.getPosition(b).getRightValue());
-
-        assertEquals(Sizeable.UNITS_PIXELS, layout.getPosition(b).getTopUnits());
-        assertEquals(UNIT_UNSET, layout.getPosition(b).getBottomUnits());
-        assertEquals(Sizeable.UNITS_EM, layout.getPosition(b).getLeftUnits());
-        assertEquals(UNIT_UNSET, layout.getPosition(b).getRightUnits());
-
-        assertEquals(-1, layout.getPosition(b).getZIndex());
-
-        assertEquals(PARTIAL_CSS, layout.getPosition(b).getCSSString());
-
-    }
-
-    /**
-     * Add component, then set all position attributes with individual setters
-     * for value and units; assert getters agree.
-     */
-    public void testSetPosition() {
-        final Float SIZE = Float.valueOf(12);
-
-        AbsoluteLayout layout = new AbsoluteLayout();
-        Button b = new Button();
-        layout.addComponent(b);
-
-        layout.getPosition(b).setTopValue(SIZE);
-        layout.getPosition(b).setRightValue(SIZE);
-        layout.getPosition(b).setBottomValue(SIZE);
-        layout.getPosition(b).setLeftValue(SIZE);
-
-        layout.getPosition(b).setTopUnits(Sizeable.UNITS_CM);
-        layout.getPosition(b).setRightUnits(Sizeable.UNITS_EX);
-        layout.getPosition(b).setBottomUnits(Sizeable.UNITS_INCH);
-        layout.getPosition(b).setLeftUnits(Sizeable.UNITS_MM);
-
-        assertEquals(SIZE, layout.getPosition(b).getTopValue());
-        assertEquals(SIZE, layout.getPosition(b).getRightValue());
-        assertEquals(SIZE, layout.getPosition(b).getBottomValue());
-        assertEquals(SIZE, layout.getPosition(b).getLeftValue());
-
-        assertEquals(Sizeable.UNITS_CM, layout.getPosition(b).getTopUnits());
-        assertEquals(Sizeable.UNITS_EX, layout.getPosition(b).getRightUnits());
-        assertEquals(Sizeable.UNITS_INCH, layout.getPosition(b)
-                .getBottomUnits());
-        assertEquals(Sizeable.UNITS_MM, layout.getPosition(b).getLeftUnits());
-
-    }
-
-    /**
-     * Add component, then set all position attributes with combined setters for
-     * value and units; assert getters agree.
-     */
-    public void testSetPosition2() {
-        final Float SIZE = Float.valueOf(12);
-        AbsoluteLayout layout = new AbsoluteLayout();
-        Button b = new Button();
-        layout.addComponent(b);
-
-        layout.getPosition(b).setTop(SIZE, Sizeable.UNITS_CM);
-        layout.getPosition(b).setRight(SIZE, Sizeable.UNITS_EX);
-        layout.getPosition(b).setBottom(SIZE, Sizeable.UNITS_INCH);
-        layout.getPosition(b).setLeft(SIZE, Sizeable.UNITS_MM);
-
-        assertEquals(SIZE, layout.getPosition(b).getTopValue());
-        assertEquals(SIZE, layout.getPosition(b).getRightValue());
-        assertEquals(SIZE, layout.getPosition(b).getBottomValue());
-        assertEquals(SIZE, layout.getPosition(b).getLeftValue());
-
-        assertEquals(Sizeable.UNITS_CM, layout.getPosition(b).getTopUnits());
-        assertEquals(Sizeable.UNITS_EX, layout.getPosition(b).getRightUnits());
-        assertEquals(Sizeable.UNITS_INCH, layout.getPosition(b)
-                .getBottomUnits());
-        assertEquals(Sizeable.UNITS_MM, layout.getPosition(b).getLeftUnits());
-
-    }
-
-    /**
-     * Add component, set all attributes using CSS, unset some using method
-     * calls, assert getters agree.
-     */
-    public void testUnsetPosition() {
-        AbsoluteLayout layout = new AbsoluteLayout();
-        Button b = new Button();
-        layout.addComponent(b, CSS);
-
-        layout.getPosition(b).setTopValue(null);
-        layout.getPosition(b).setRightValue(null);
-        layout.getPosition(b).setBottomValue(null);
-        layout.getPosition(b).setLeftValue(null);
-
-        layout.getPosition(b).setZIndex(-1);
-
-        assertNull(layout.getPosition(b).getTopValue());
-        assertNull(layout.getPosition(b).getBottomValue());
-        assertNull(layout.getPosition(b).getLeftValue());
-        assertNull(layout.getPosition(b).getRightValue());
-
-        assertEquals("", layout.getPosition(b).getCSSString());
-
-    }
-
-}
->>>>>>> 116cd1f2
+}