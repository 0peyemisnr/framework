/*
 * Copyright 2000-2013 Vaadin Ltd.
 * 
 * Licensed under the Apache License, Version 2.0 (the "License"); you may not
 * use this file except in compliance with the License. You may obtain a copy of
 * the License at
 * 
 * http://www.apache.org/licenses/LICENSE-2.0
 * 
 * Unless required by applicable law or agreed to in writing, software
 * distributed under the License is distributed on an "AS IS" BASIS, WITHOUT
 * WARRANTIES OR CONDITIONS OF ANY KIND, either express or implied. See the
 * License for the specific language governing permissions and limitations under
 * the License.
 */

package com.vaadin.server.communication;

import java.io.IOException;
import java.io.Reader;
import java.util.logging.Level;
import java.util.logging.Logger;

import org.atmosphere.cpr.AtmosphereHandler;
import org.atmosphere.cpr.AtmosphereRequest;
import org.atmosphere.cpr.AtmosphereResource;
import org.atmosphere.cpr.AtmosphereResource.TRANSPORT;
import org.atmosphere.cpr.AtmosphereResourceEvent;
import org.atmosphere.cpr.AtmosphereResourceEventListenerAdapter;
import org.atmosphere.handler.AbstractReflectorAtmosphereHandler;
import org.json.JSONException;

import com.vaadin.server.ErrorEvent;
import com.vaadin.server.ErrorHandler;
import com.vaadin.server.LegacyCommunicationManager.InvalidUIDLSecurityKeyException;
import com.vaadin.server.ServiceException;
import com.vaadin.server.ServletPortletHelper;
import com.vaadin.server.SessionExpiredException;
import com.vaadin.server.SystemMessages;
import com.vaadin.server.VaadinRequest;
import com.vaadin.server.VaadinService;
import com.vaadin.server.VaadinServletRequest;
import com.vaadin.server.VaadinServletService;
import com.vaadin.server.VaadinSession;
import com.vaadin.shared.ApplicationConstants;
import com.vaadin.shared.communication.PushMode;
import com.vaadin.ui.UI;

/**
 * Establishes bidirectional ("push") communication channels
 * 
 * @author Vaadin Ltd
 * @since 7.1
 */
public class PushHandler extends AtmosphereResourceEventListenerAdapter {

    AtmosphereHandler handler = new AbstractReflectorAtmosphereHandler() {

        @Override
        public void onStateChange(AtmosphereResourceEvent event)
                throws IOException {
            super.onStateChange(event);
            if (event.isCancelled() || event.isResumedOnTimeout()) {
                disconnect(event);
            }
        }

        @Override
        public void onRequest(AtmosphereResource resource) {
            AtmosphereRequest req = resource.getRequest();

            if (req.getMethod().equalsIgnoreCase("GET")) {
                callWithUi(resource, establishCallback);
            } else if (req.getMethod().equalsIgnoreCase("POST")) {
                callWithUi(resource, receiveCallback);
            }
        }

    };

    /**
     * Callback interface used internally to process an event with the
     * corresponding UI properly locked.
     */
    private interface PushEventCallback {
        public void run(AtmosphereResource resource, UI ui) throws IOException;
    }

    /**
     * Callback used when we receive a request to establish a push channel for a
     * UI. Associate the AtmosphereResource with the UI and leave the connection
     * open by calling resource.suspend(). If there is a pending push, send it
     * now.
     */
    private final PushEventCallback establishCallback = new PushEventCallback() {
        @Override
        public void run(AtmosphereResource resource, UI ui) throws IOException {
            getLogger().log(Level.FINER,
                    "New push connection for resource {0} with transport {1}",
                    new Object[] { resource.uuid(), resource.transport() });

            resource.addEventListener(PushHandler.this);

            resource.getResponse().setContentType("text/plain; charset=UTF-8");

            VaadinSession session = ui.getSession();
            if (resource.transport() == TRANSPORT.STREAMING) {
                // Must ensure that the streaming response contains
                // "Connection: close", otherwise iOS 6 will wait for the
                // response to this request before sending another request to
                // the same server (as it will apparently try to reuse the same
                // connection)
                resource.getResponse().addHeader("Connection", "close");
            }

            String requestToken = resource.getRequest().getParameter(
                    ApplicationConstants.CSRF_TOKEN_PARAMETER);
            if (!VaadinService.isCsrfTokenValid(session, requestToken)) {
                getLogger()
                        .log(Level.WARNING,
                                "Invalid CSRF token in new connection received from {0}",
                                resource.getRequest().getRemoteHost());
                // Refresh on client side, create connection just for
                // sending a message
                sendRefreshAndDisconnect(resource);
                return;
            }

            resource.suspend();

            AtmospherePushConnection connection = getConnectionForUI(ui);
            assert (connection != null);
            connection.connect(resource);
        }
    };

    /**
     * Callback used when we receive a UIDL request through Atmosphere. If the
     * push channel is bidirectional (websockets), the request was sent via the
     * same channel. Otherwise, the client used a separate AJAX request. Handle
     * the request and send changed UI state via the push channel (we do not
     * respond to the request directly.)
     */
    private final PushEventCallback receiveCallback = new PushEventCallback() {
        @Override
        public void run(AtmosphereResource resource, UI ui) throws IOException {
            getLogger().log(Level.FINER, "Received message from resource {0}",
                    resource.uuid());

            AtmosphereRequest req = resource.getRequest();

            AtmospherePushConnection connection = getConnectionForUI(ui);

            assert connection != null : "Got push from the client "
                    + "even though the connection does not seem to be "
                    + "valid. This might happen if a HttpSession is "
                    + "serialized and deserialized while the push "
                    + "connection is kept open or if the UI has a "
                    + "connection of unexpected type.";

            Reader reader = connection.receiveMessage(req.getReader());
            if (reader == null) {
                // The whole message was not yet received
                return;
            }

            // Should be set up by caller
            VaadinRequest vaadinRequest = VaadinService.getCurrentRequest();
            assert vaadinRequest != null;

            try {
                new ServerRpcHandler().handleRpc(ui, reader, vaadinRequest);
                connection.push(false);
            } catch (JSONException e) {
                getLogger().log(Level.SEVERE, "Error writing JSON to response",
                        e);
                // Refresh on client side
                sendRefreshAndDisconnect(resource);
            } catch (InvalidUIDLSecurityKeyException e) {
                getLogger().log(Level.WARNING,
                        "Invalid security key received from {0}",
                        resource.getRequest().getRemoteHost());
                // Refresh on client side
                sendRefreshAndDisconnect(resource);
            }
        }
    };

<<<<<<< HEAD
    /**
     * Callback used when a connection is closed, either deliberately or because
     * an error occurred.
     */
    private final PushEventCallback disconnectCallback = new PushEventCallback() {
        @Override
        public void run(AtmosphereResource resource, UI ui) throws IOException {
            PushMode pushMode = ui.getPushConfiguration().getPushMode();
            AtmospherePushConnection connection = getConnectionForUI(ui);

            String id = resource.uuid();

            if (connection == null) {
                getLogger()
                        .log(Level.WARNING,
                                "Could not find push connection to close: {0} with transport {1}",
                                new Object[] { id, resource.transport() });
            } else {
                if (!pushMode.isEnabled()) {
                    /*
                     * The client is expected to close the connection after push
                     * mode has been set to disabled.
                     */
                    getLogger().log(Level.FINER,
                            "Connection closed for resource {0}", id);
                } else {
                    /*
                     * Unexpected cancel, e.g. if the user closes the browser
                     * tab.
                     */
                    getLogger()
                            .log(Level.FINER,
                                    "Connection unexpectedly closed for resource {0} with transport {1}",
                                    new Object[] { id, resource.transport() });
                }
                connection.disconnect();
            }
        }
    };

=======
    private static final String LONG_PADDING;

    static {
        char[] array = new char[4096];
        Arrays.fill(array, '-');
        LONG_PADDING = String.copyValueOf(array);

    }
>>>>>>> 3d0ff32b
    private VaadinServletService service;

    public PushHandler(VaadinServletService service) {
        this.service = service;
    }

    /**
     * Find the UI for the atmosphere resource, lock it and invoke the callback.
     * 
     * @param resource
     *            the atmosphere resource for the current request
     * @param callback
     *            the push callback to call when a UI is found and locked
     */
    private void callWithUi(final AtmosphereResource resource,
            final PushEventCallback callback) {
        AtmosphereRequest req = resource.getRequest();
        VaadinServletRequest vaadinRequest = new VaadinServletRequest(req,
                service);
        VaadinSession session = null;

        service.requestStart(vaadinRequest, null);
        try {
            try {
                session = service.findVaadinSession(vaadinRequest);
            } catch (ServiceException e) {
                getLogger().log(Level.SEVERE,
                        "Could not get session. This should never happen", e);
                return;
            } catch (SessionExpiredException e) {
                SystemMessages msg = service.getSystemMessages(
                        ServletPortletHelper.findLocale(null, null,
                                vaadinRequest), vaadinRequest);
                sendNotificationAndDisconnect(
                        resource,
                        VaadinService.createCriticalNotificationJSON(
                                msg.getSessionExpiredCaption(),
                                msg.getSessionExpiredMessage(), null,
                                msg.getSessionExpiredURL()));
                return;
            }

            UI ui = null;
            session.lock();
            try {
                VaadinSession.setCurrent(session);
                // Sets UI.currentInstance
                ui = service.findUI(vaadinRequest);
                if (ui == null) {
                    sendNotificationAndDisconnect(resource,
                            UidlRequestHandler.getUINotFoundErrorJSON(service,
                                    vaadinRequest));
                } else {
                    callback.run(resource, ui);
                }
            } catch (final IOException e) {
                callErrorHandler(session, e);
            } catch (final Exception e) {
                SystemMessages msg = service.getSystemMessages(
                        ServletPortletHelper.findLocale(null, null,
                                vaadinRequest), vaadinRequest);

                AtmosphereResource errorResource = resource;
                if (ui != null && ui.getPushConnection() != null) {
                    // We MUST use the opened push connection if there is one.
                    // Otherwise we will write the response to the wrong request
                    // when using streaming (the client -> server request
                    // instead of the opened push channel)
                    errorResource = ((AtmospherePushConnection) ui
                            .getPushConnection()).getResource();
                }

                sendNotificationAndDisconnect(
                        errorResource,
                        VaadinService.createCriticalNotificationJSON(
                                msg.getInternalErrorCaption(),
                                msg.getInternalErrorMessage(), null,
                                msg.getInternalErrorURL()));
                callErrorHandler(session, e);
            } finally {
                try {
                    session.unlock();
                } catch (Exception e) {
                    getLogger().log(Level.WARNING,
                            "Error while unlocking session", e);
                    // can't call ErrorHandler, we (hopefully) don't have a lock
                }
            }
        } finally {
            try {
                service.requestEnd(vaadinRequest, null, session);
            } catch (Exception e) {
                getLogger().log(Level.WARNING, "Error while ending request", e);

                // can't call ErrorHandler, we don't have a lock
            }
        }
    }

    /**
     * Call the session's {@link ErrorHandler}, if it has one, with the given
     * exception wrapped in an {@link ErrorEvent}.
     */
    private void callErrorHandler(VaadinSession session, Exception e) {
        try {
            ErrorHandler errorHandler = ErrorEvent.findErrorHandler(session);
            if (errorHandler != null) {
                errorHandler.error(new ErrorEvent(e));
            }
        } catch (Exception ex) {
            // Let's not allow error handling to cause trouble; log fails
            getLogger().log(Level.WARNING, "ErrorHandler call failed", ex);
        }
    }

    private static AtmospherePushConnection getConnectionForUI(UI ui) {
        PushConnection pushConnection = ui.getPushConnection();
        if (pushConnection instanceof AtmospherePushConnection) {
            return (AtmospherePushConnection) pushConnection;
        } else {
            return null;
        }
    }

    @Override
    public void onDisconnect(AtmosphereResourceEvent event) {
        // Log event on trace level
        super.onDisconnect(event);
        disconnect(event);
    }

    @Override
    public void onThrowable(AtmosphereResourceEvent event) {
        getLogger().log(Level.SEVERE, "Exception in push connection",
                event.throwable());
        disconnect(event);
    }

    private void disconnect(AtmosphereResourceEvent event) {
        // We don't want to use callWithUi here, as it assumes there's a client
        // request active and does requestStart and requestEnd among other
        // things.

        AtmosphereResource resource = event.getResource();
        VaadinServletRequest vaadinRequest = new VaadinServletRequest(
                resource.getRequest(), service);
        VaadinSession session = null;

        try {
            session = service.findVaadinSession(vaadinRequest);
        } catch (ServiceException e) {
            getLogger().log(Level.SEVERE,
                    "Could not get session. This should never happen", e);
            return;
        } catch (SessionExpiredException e) {
            getLogger()
                    .log(Level.SEVERE,
                            "Session expired before push was disconnected. This should never happen",
                            e);
            return;
        }

        UI ui = null;
        session.lock();
        try {
            VaadinSession.setCurrent(session);
            // Sets UI.currentInstance
            ui = service.findUI(vaadinRequest);
            if (ui == null) {
                getLogger().log(Level.SEVERE,
                        "Could not get UI. This should never happen");
                return;
            }

            PushMode pushMode = ui.getPushConfiguration().getPushMode();
            AtmospherePushConnection pushConnection = getConnectionForUI(ui);

            String id = resource.uuid();

            if (pushConnection == null) {
                getLogger()
                        .log(Level.WARNING,
                                "Could not find push connection to close: {0} with transport {1}",
                                new Object[] { id, resource.transport() });
            } else {
                if (!pushMode.isEnabled()) {
                    /*
                     * The client is expected to close the connection after push
                     * mode has been set to disabled.
                     */
                    getLogger().log(Level.FINER,
                            "Connection closed for resource {0}", id);
                } else {
                    /*
                     * Unexpected cancel, e.g. if the user closes the browser
                     * tab.
                     */
                    getLogger()
                            .log(Level.FINER,
                                    "Connection unexpectedly closed for resource {0} with transport {1}",
                                    new Object[] { id, resource.transport() });
                }
                ui.setPushConnection(null);
            }

        } catch (final Exception e) {
            callErrorHandler(session, e);
        } finally {
            try {
                session.unlock();
            } catch (Exception e) {
                getLogger().log(Level.WARNING, "Error while unlocking session",
                        e);
                // can't call ErrorHandler, we (hopefully) don't have a lock
            }
        }
    }

    /**
     * Sends a refresh message to the given atmosphere resource. Uses an
     * AtmosphereResource instead of an AtmospherePushConnection even though it
     * might be possible to look up the AtmospherePushConnection from the UI to
     * ensure border cases work correctly, especially when there temporarily are
     * two push connections which try to use the same UI. Using the
     * AtmosphereResource directly guarantees the message goes to the correct
     * recipient.
     * 
     * @param resource
     *            The atmosphere resource to send refresh to
     * 
     */
    private static void sendRefreshAndDisconnect(AtmosphereResource resource)
            throws IOException {
        AtmospherePushConnection connection = new AtmospherePushConnection(null);
        connection.connect(resource);
        try {
            connection.sendMessage(VaadinService
                    .createCriticalNotificationJSON(null, null, null, null));
        } finally {
            connection.disconnect();
        }
    }

    /**
     * Tries to send a critical notification to the client and close the
     * connection. Does nothing if the connection is already closed.
     */
    private static void sendNotificationAndDisconnect(
            AtmosphereResource resource, String notificationJson) {
        // TODO Implemented differently from sendRefreshAndDisconnect
        try {
            resource.getResponse().getWriter().write(notificationJson);
            resource.resume();
        } catch (Exception e) {
            getLogger().log(Level.FINEST,
                    "Failed to send critical notification to client", e);
        }
    }

    private static final Logger getLogger() {
        return Logger.getLogger(PushHandler.class.getName());
    }
}<|MERGE_RESOLUTION|>--- conflicted
+++ resolved
@@ -186,7 +186,6 @@
         }
     };
 
-<<<<<<< HEAD
     /**
      * Callback used when a connection is closed, either deliberately or because
      * an error occurred.
@@ -227,16 +226,6 @@
         }
     };
 
-=======
-    private static final String LONG_PADDING;
-
-    static {
-        char[] array = new char[4096];
-        Arrays.fill(array, '-');
-        LONG_PADDING = String.copyValueOf(array);
-
-    }
->>>>>>> 3d0ff32b
     private VaadinServletService service;
 
     public PushHandler(VaadinServletService service) {
