--- conflicted
+++ resolved
@@ -718,57 +718,6 @@
     /*
      * (non-Javadoc)
      * 
-<<<<<<< HEAD
-     * @see com.vaadin.ui.AbstractComponent#readDesign(org.jsoup.nodes .Element,
-     * com.vaadin.ui.declarative.DesignContext)
-     */
-    @Override
-    public void readDesign(Element design, DesignContext designContext) {
-        super.readDesign(design, designContext);
-        Attributes attr = design.attributes();
-        String content = design.html();
-        setCaption(content);
-        // plain-text (default is html)
-        Boolean plain = DesignAttributeHandler.readAttribute(
-                DESIGN_ATTR_PLAIN_TEXT, attr, Boolean.class);
-        if (plain == null || !plain) {
-            setHtmlContentAllowed(true);
-        }
-        if (attr.hasKey("icon-alt")) {
-            setIconAlternateText(DesignAttributeHandler.readAttribute(
-                    "icon-alt", attr, String.class));
-        }
-        // click-shortcut
-        removeClickShortcut();
-        ShortcutAction action = DesignAttributeHandler.readAttribute(
-                "click-shortcut", attr, ShortcutAction.class);
-        if (action != null) {
-            setClickShortcut(action.getKeyCode(), action.getModifiers());
-        }
-    }
-
-    /*
-     * (non-Javadoc)
-     * 
-     * @see com.vaadin.ui.AbstractComponent#getCustomAttributes()
-     */
-    @Override
-    protected Collection<String> getCustomAttributes() {
-        Collection<String> result = super.getCustomAttributes();
-        result.add(DESIGN_ATTR_PLAIN_TEXT);
-        result.add("caption");
-        result.add("icon-alt");
-        result.add("icon-alternate-text");
-        result.add("click-shortcut");
-        result.add("html-content-allowed");
-        return result;
-    }
-
-    /*
-     * (non-Javadoc)
-     * 
-=======
->>>>>>> e3d0fbba
      * @see com.vaadin.ui.AbstractComponent#writeDesign(org.jsoup.nodes.Element
      * , com.vaadin.ui.declarative.DesignContext)
      */
