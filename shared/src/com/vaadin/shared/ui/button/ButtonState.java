/*
 * Copyright 2000-2014 Vaadin Ltd.
 * 
 * Licensed under the Apache License, Version 2.0 (the "License"); you may not
 * use this file except in compliance with the License. You may obtain a copy of
 * the License at
 * 
 * http://www.apache.org/licenses/LICENSE-2.0
 * 
 * Unless required by applicable law or agreed to in writing, software
 * distributed under the License is distributed on an "AS IS" BASIS, WITHOUT
 * WARRANTIES OR CONDITIONS OF ANY KIND, either express or implied. See the
 * License for the specific language governing permissions and limitations under
 * the License.
 */

package com.vaadin.shared.ui.button;

import com.vaadin.shared.AbstractComponentState;
import com.vaadin.shared.annotations.NoLayout;
import com.vaadin.shared.ui.TabIndexState;

/**
 * Shared state for {@link com.vaadin.ui.Button} and
 * {@link com.vaadin.ui.NativeButton}.
 * 
 * @see AbstractComponentState
 * 
 * @since 7.0
 */
public class ButtonState extends TabIndexState {
    {
        primaryStyleName = "v-button";
    }
    @NoLayout
    public boolean disableOnClick = false;
    @NoLayout
    public int clickShortcutKeyCode = 0;
<<<<<<< HEAD
    /**
     * If caption should be rendered in HTML
     */
    public boolean htmlContentAllowed = false;
    @NoLayout
=======
>>>>>>> 68eec666
    public String iconAltText = "";
}<|MERGE_RESOLUTION|>--- conflicted
+++ resolved
@@ -36,13 +36,6 @@
     public boolean disableOnClick = false;
     @NoLayout
     public int clickShortcutKeyCode = 0;
-<<<<<<< HEAD
-    /**
-     * If caption should be rendered in HTML
-     */
-    public boolean htmlContentAllowed = false;
     @NoLayout
-=======
->>>>>>> 68eec666
     public String iconAltText = "";
 }