package com.vaadin.terminal.gwt.widgetsetutils;

import java.io.File;
import java.io.FileFilter;
import java.io.IOException;
import java.net.JarURLConnection;
import java.net.MalformedURLException;
import java.net.URL;
import java.net.URLConnection;
import java.util.ArrayList;
import java.util.Collection;
import java.util.Enumeration;
import java.util.HashMap;
import java.util.HashSet;
import java.util.Iterator;
import java.util.LinkedHashMap;
import java.util.List;
import java.util.Map;
import java.util.Set;
import java.util.jar.Attributes;
import java.util.jar.JarEntry;
import java.util.jar.JarFile;
import java.util.jar.Manifest;

import com.vaadin.terminal.Paintable;
import com.vaadin.ui.ClientWidget;

/**
 * Utility class to collect widgetset related information from classpath.
 * Utility will seek all directories from classpaths, and jar files having
 * "Vaadin-Widgetsets" key in their manifest file.
 * <p>
 * Used by WidgetMapGenerator and ide tools to implement some monkey coding for
 * you.
 * <p>
 * Developer notice: If you end up reading this comment, I guess you have faced
 * a sluggish performance of widget compilation or unreliable detection of
 * components in your classpaths. The thing you might be able to do is to use
 * annotation processing tool like apt to generate the needed information. Then
 * either use that information in {@link WidgetMapGenerator} or create the
 * appropriate monkey code for gwt directly in annotation processor and get rid
 * of {@link WidgetMapGenerator}. Using annotation processor might be a good
 * idea when dropping Java 1.5 support (integrated to javac in 6).
 *
 */
public class ClassPathExplorer {
    private final static FileFilter DIRECTORIES_ONLY = new FileFilter() {
        public boolean accept(File f) {
            if (f.exists() && f.isDirectory()) {
                return true;
            } else {
                return false;
            }
        }
    };

    private static List<String> rawClasspathEntries = getRawClasspathEntries();
    private static Map<URL, String> classpathLocations = getClasspathLocations(rawClasspathEntries);

    private ClassPathExplorer() {
    }

    /**
     * Finds server side widgets with {@link ClientWidget} annotation.
     */
    public static Collection<Class<? extends Paintable>> getPaintablesHavingWidgetAnnotation() {
        Collection<Class<? extends Paintable>> paintables = new HashSet<Class<? extends Paintable>>();
        Set<URL> keySet = classpathLocations.keySet();
        for (URL url : keySet) {
            searchForPaintables(url, classpathLocations.get(url), paintables);
        }
        return paintables;

    }

    /**
     * Finds available widgetset names.
     *
     * @return
     */
    public static Map<String, URL> getAvailableWidgetSets() {
        Map<String, URL> widgetsets = new HashMap<String, URL>();
        Set<URL> keySet = classpathLocations.keySet();
        for (URL url : keySet) {
            searchForWidgetSets(url, widgetsets);
        }
        return widgetsets;
    }

    private static void searchForWidgetSets(URL location,
            Map<String, URL> widgetsets) {

        File directory = new File(location.getFile());

        if (directory.exists() && !directory.isHidden()) {
            // Get the list of the files contained in the directory
            String[] files = directory.list();
            for (int i = 0; i < files.length; i++) {
                // we are only interested in .gwt.xml files
                if (files[i].endsWith(".gwt.xml")) {
                    // remove the extension
                    String classname = files[i].substring(0,
                            files[i].length() - 8);
                    classname = classpathLocations.get(location) + "."
                            + classname;
                    if (!widgetsets.containsKey(classname)) {
                        String packageName = classpathLocations.get(location);
                        String packagePath = packageName.replaceAll("\\.", "/");
                        String basePath = location.getFile().replaceAll(
                                "/" + packagePath + "$", "");
                        try {
                            URL url = new URL(location.getProtocol(), location
                                    .getHost(), location.getPort(), basePath);
                            widgetsets.put(classname, url);
                        } catch (MalformedURLException e) {
                            // should never happen as based on an existing URL,
                            // only changing end of file name/path part
                            e.printStackTrace();
                        }
                    }
                }
            }
        } else {

            try {
                // check files in jar file, entries will list all directories
                // and files in jar

                URLConnection openConnection = location.openConnection();
                if (openConnection instanceof JarURLConnection) {
                    JarURLConnection conn = (JarURLConnection) openConnection;

                    JarFile jarFile = conn.getJarFile();

                    Manifest manifest = jarFile.getManifest();
                    if (manifest == null) {
                        // No manifest so this is not a Vaadin Add-on
                        return;
                    }
                    String value = manifest.getMainAttributes().getValue(
                            "Vaadin-Widgetsets");
                    if (value != null) {
                        String[] widgetsetNames = value.split(",");
                        for (int i = 0; i < widgetsetNames.length; i++) {
                            String widgetsetname = widgetsetNames[i].trim()
                                    .intern();
                            widgetsets.put(widgetsetname, location);
                        }
                    }
                }
            } catch (IOException e) {
                System.err.println(e);
            }

        }
    }

    /**
     * Determine every URL location defined by the current classpath, and it's
     * associated package name.
     */
    private final static List<String> getRawClasspathEntries() {
        // try to keep the order of the classpath
        List<String> locations = new ArrayList<String>();

        String pathSep = System.getProperty("path.separator");
        String classpath = System.getProperty("java.class.path");

        if (classpath.startsWith("\"")) {
            classpath = classpath.substring(1);
        }
        if (classpath.endsWith("\"")) {
            classpath = classpath.substring(0, classpath.length() - 1);
        }

        System.err.println("Classpath: " + classpath);

        String[] split = classpath.split(pathSep);
        for (int i = 0; i < split.length; i++) {
            String classpathEntry = split[i];
            if (acceptClassPathEntry(classpathEntry)) {
                locations.add(classpathEntry);
            }
        }

        return locations;
    }

    /**
     * Determine every URL location defined by the current classpath, and it's
     * associated package name.
     */
    private final static Map<URL, String> getClasspathLocations(
            List<String> rawClasspathEntries) {
        // try to keep the order of the classpath
        Map<URL, String> locations = new LinkedHashMap<URL, String>();
        for (String classpathEntry : rawClasspathEntries) {
            File file = new File(classpathEntry);
            include(null, file, locations);
        }
        return locations;
    }

    private static boolean acceptClassPathEntry(String classpathEntry) {
        if (!classpathEntry.endsWith(".jar")) {
            // accept all non jars (practically directories)
            return true;
        } else {
            // accepts jars that comply with vaadin-component packaging
            // convention (.vaadin. or vaadin- as distribution packages),
            if (classpathEntry.contains("vaadin-")
                    || classpathEntry.contains(".vaadin.")) {
                return true;
            } else {
                URL url;
                try {
                    url = new URL("file:"
                            + new File(classpathEntry).getCanonicalPath());
                    url = new URL("jar:" + url.toExternalForm() + "!/");
                    JarURLConnection conn = (JarURLConnection) url
                            .openConnection();
                    System.out.println(url);
                    JarFile jarFile = conn.getJarFile();
                    Manifest manifest = jarFile.getManifest();
                    if (manifest != null) {
                        Attributes mainAttributes = manifest
                                .getMainAttributes();
                        if (mainAttributes.getValue("Vaadin-Widgetsets") != null) {
                            System.err.println("Accepted jar file" + url);
                            return true;
                        }
                    }
                } catch (MalformedURLException e) {
                    // TODO Auto-generated catch block
                    e.printStackTrace();
                } catch (IOException e) {
                    // TODO Auto-generated catch block
                    e.printStackTrace();
                }

                return false;
            }
        }
    }

    /**
     * Recursively add subdirectories and jar files to classpathlocations
     *
     * @param name
     * @param file
     * @param locations
     */
    private final static void include(String name, File file,
            Map<URL, String> locations) {
        if (!file.exists()) {
            return;
        }
        if (!file.isDirectory()) {
            // could be a JAR file
            includeJar(file, locations);
            return;
        }

        if (file.isHidden() || file.getPath().contains(File.separator + ".")) {
            return;
        }

        if (name == null) {
            name = "";
        } else {
            name += ".";
        }

        // add all directories recursively
        File[] dirs = file.listFiles(DIRECTORIES_ONLY);
        for (int i = 0; i < dirs.length; i++) {
            try {
                // add the present directory
                locations.put(new URL("file://" + dirs[i].getCanonicalPath()),
                        name + dirs[i].getName());
            } catch (Exception ioe) {
                return;
            }
            include(name + dirs[i].getName(), dirs[i], locations);
        }
    }

    private static void includeJar(File file, Map<URL, String> locations) {
        try {
            URL url = new URL("file:" + file.getCanonicalPath());
            url = new URL("jar:" + url.toExternalForm() + "!/");
            JarURLConnection conn = (JarURLConnection) url.openConnection();
            JarFile jarFile = conn.getJarFile();
            if (jarFile != null) {
                locations.put(url, "");
            }
        } catch (Exception e) {
            // e.printStackTrace();
            return;
        }

    }

    private final static void searchForPaintables(URL location,
            String packageName,
            Collection<Class<? extends Paintable>> paintables) {

        // Get a File object for the package
        File directory = new File(location.getFile());

        if (directory.exists() && !directory.isHidden()) {
            // Get the list of the files contained in the directory
            String[] files = directory.list();
            for (int i = 0; i < files.length; i++) {
                // we are only interested in .class files
                if (files[i].endsWith(".class")) {
                    // remove the .class extension
                    String classname = files[i].substring(0,
                            files[i].length() - 6);
                    classname = packageName + "." + classname;
                    tryToAdd(classname, paintables);
                }
            }
        } else {
            try {
                // check files in jar file, entries will list all directories
                // and files in jar

                URLConnection openConnection = location.openConnection();

                if (openConnection instanceof JarURLConnection) {
                    JarURLConnection conn = (JarURLConnection) openConnection;

                    JarFile jarFile = conn.getJarFile();

                    Enumeration<JarEntry> e = jarFile.entries();
                    while (e.hasMoreElements()) {
                        JarEntry entry = e.nextElement();
                        String entryname = entry.getName();
                        if (!entry.isDirectory()
                                && entryname.endsWith(".class")
                                && !entryname.contains("$")) {
                            String classname = entryname.substring(0, entryname
                                    .length() - 6);
                            if (classname.startsWith("/")) {
                                classname = classname.substring(1);
                            }
                            classname = classname.replace('/', '.');
                            tryToAdd(classname, paintables);
                        }
                    }
                }
            } catch (IOException e) {
                System.err.println(e);
            }
        }

    }

    private static void tryToAdd(final String fullclassName,
            Collection<Class<? extends Paintable>> paintables) {
        try {
            Class<?> c = Class.forName(fullclassName);
            if (c.getAnnotation(ClientWidget.class) != null) {
                paintables.add((Class<? extends Paintable>) c);
                // System.out.println("Found paintable " + fullclassName);
            }
        } catch (ExceptionInInitializerError e) {
            // e.printStackTrace();
        } catch (ClassNotFoundException e) {
            // e.printStackTrace();
        } catch (NoClassDefFoundError e) {
            // NOP
        } catch (UnsatisfiedLinkError e) {
            // NOP
        } catch (Exception e) {
            e.printStackTrace();
        }
    }

    /**
     * Find and return the default source directory where to create new
     * widgetsets.
<<<<<<< HEAD
     *
     * Return the first directory (not a JAR file etc.) on the classpath by
     * default.
     *
     * TODO this could be done better...
     *
=======
     * 
     * Return the first directory (not a JAR file etc.) on the classpath by
     * default.
     * 
     * TODO this could be done better...
     * 
>>>>>>> 2772a7d6
     * @return URL
     */
    public static URL getDefaultSourceDirectory() {
        System.err.println("classpathLocations keys:  "
                + classpathLocations.keySet());
        Iterator<String> it = rawClasspathEntries.iterator();
        while (it.hasNext()) {
            String entry = it.next();

            File directory = new File(entry);
            if (directory.exists() && !directory.isHidden()
                    && directory.isDirectory()) {
                try {
                    return new URL("file://" + directory.getCanonicalPath());
                } catch (MalformedURLException e) {
                    e.printStackTrace();
                    // ignore: continue to the next classpath entry
                } catch (IOException e) {
                    e.printStackTrace();
                    // ignore: continue to the next classpath entry
                }
            }
        }
        return null;
    }

    /**
     * Test method for helper tool
     */
    public static void main(String[] args) {
        Collection<Class<? extends Paintable>> paintables = ClassPathExplorer
                .getPaintablesHavingWidgetAnnotation();
        System.out.println("Found annotated paintables:");
        for (Class<? extends Paintable> cls : paintables) {
            System.out.println(cls.getCanonicalName());
        }

        System.out.println();
        System.out.println("Searching available widgetsets...");

        Map<String, URL> availableWidgetSets = ClassPathExplorer
                .getAvailableWidgetSets();
        for (String string : availableWidgetSets.keySet()) {
            System.out.println(string + " in "
                    + availableWidgetSets.get(string));
        }
    }
}<|MERGE_RESOLUTION|>--- conflicted
+++ resolved
@@ -41,7 +41,7 @@
  * appropriate monkey code for gwt directly in annotation processor and get rid
  * of {@link WidgetMapGenerator}. Using annotation processor might be a good
  * idea when dropping Java 1.5 support (integrated to javac in 6).
- *
+ * 
  */
 public class ClassPathExplorer {
     private final static FileFilter DIRECTORIES_ONLY = new FileFilter() {
@@ -75,7 +75,7 @@
 
     /**
      * Finds available widgetset names.
-     *
+     * 
      * @return
      */
     public static Map<String, URL> getAvailableWidgetSets() {
@@ -245,7 +245,7 @@
 
     /**
      * Recursively add subdirectories and jar files to classpathlocations
-     *
+     * 
      * @param name
      * @param file
      * @param locations
@@ -381,21 +381,12 @@
     /**
      * Find and return the default source directory where to create new
      * widgetsets.
-<<<<<<< HEAD
-     *
-     * Return the first directory (not a JAR file etc.) on the classpath by
-     * default.
-     *
-     * TODO this could be done better...
-     *
-=======
      * 
      * Return the first directory (not a JAR file etc.) on the classpath by
      * default.
      * 
      * TODO this could be done better...
      * 
->>>>>>> 2772a7d6
      * @return URL
      */
     public static URL getDefaultSourceDirectory() {
