/*
@VaadinApache2LicenseForJavaFiles@
 */

package com.vaadin.terminal.gwt.client.ui;

import java.util.Iterator;
import java.util.List;

import com.google.gwt.core.client.Scheduler;
import com.google.gwt.dom.client.DivElement;
import com.google.gwt.dom.client.Style;
import com.google.gwt.dom.client.Style.Visibility;
import com.google.gwt.dom.client.TableCellElement;
import com.google.gwt.dom.client.TableElement;
import com.google.gwt.event.dom.client.BlurEvent;
import com.google.gwt.event.dom.client.BlurHandler;
import com.google.gwt.event.dom.client.ClickEvent;
import com.google.gwt.event.dom.client.ClickHandler;
import com.google.gwt.event.dom.client.FocusEvent;
import com.google.gwt.event.dom.client.FocusHandler;
import com.google.gwt.event.dom.client.HasBlurHandlers;
import com.google.gwt.event.dom.client.HasFocusHandlers;
import com.google.gwt.event.dom.client.HasKeyDownHandlers;
import com.google.gwt.event.dom.client.KeyCodes;
import com.google.gwt.event.dom.client.KeyDownEvent;
import com.google.gwt.event.dom.client.KeyDownHandler;
import com.google.gwt.event.shared.HandlerRegistration;
import com.google.gwt.user.client.Command;
import com.google.gwt.user.client.DOM;
import com.google.gwt.user.client.Element;
import com.google.gwt.user.client.Event;
import com.google.gwt.user.client.ui.ComplexPanel;
import com.google.gwt.user.client.ui.SimplePanel;
import com.google.gwt.user.client.ui.Widget;
import com.google.gwt.user.client.ui.impl.FocusImpl;
import com.vaadin.terminal.gwt.client.ApplicationConnection;
import com.vaadin.terminal.gwt.client.BrowserInfo;
import com.vaadin.terminal.gwt.client.ComponentConnector;
import com.vaadin.terminal.gwt.client.ComponentState;
import com.vaadin.terminal.gwt.client.ConnectorMap;
import com.vaadin.terminal.gwt.client.EventId;
import com.vaadin.terminal.gwt.client.Focusable;
import com.vaadin.terminal.gwt.client.TooltipInfo;
import com.vaadin.terminal.gwt.client.UIDL;
import com.vaadin.terminal.gwt.client.Util;
import com.vaadin.terminal.gwt.client.VCaption;
import com.vaadin.terminal.gwt.client.ui.label.VLabel;

public class VTabsheet extends VTabsheetBase implements Focusable,
        FocusHandler, BlurHandler, KeyDownHandler {

    private static class VCloseEvent {
        private Tab tab;

        VCloseEvent(Tab tab) {
            this.tab = tab;
        }

        public Tab getTab() {
            return tab;
        }

    }

    private interface VCloseHandler {
        public void onClose(VCloseEvent event);
    }

    /**
     * Representation of a single "tab" shown in the TabBar
     * 
     */
    private static class Tab extends SimplePanel implements HasFocusHandlers,
            HasBlurHandlers, HasKeyDownHandlers {
        private static final String TD_CLASSNAME = CLASSNAME + "-tabitemcell";
        private static final String TD_FIRST_CLASSNAME = TD_CLASSNAME
                + "-first";
        private static final String TD_SELECTED_CLASSNAME = TD_CLASSNAME
                + "-selected";
        private static final String TD_SELECTED_FIRST_CLASSNAME = TD_SELECTED_CLASSNAME
                + "-first";
        private static final String TD_DISABLED_CLASSNAME = TD_CLASSNAME
                + "-disabled";

        private static final String DIV_CLASSNAME = CLASSNAME + "-tabitem";
        private static final String DIV_SELECTED_CLASSNAME = DIV_CLASSNAME
                + "-selected";

        private TabCaption tabCaption;
        Element td = getElement();
        private VCloseHandler closeHandler;

        private boolean enabledOnServer = true;
        private Element div;
        private TabBar tabBar;
        private boolean hiddenOnServer = false;

        private String styleName;

        private Tab(TabBar tabBar) {
            super(DOM.createTD());
            this.tabBar = tabBar;
            setStyleName(td, TD_CLASSNAME);

            div = DOM.createDiv();
            focusImpl.setTabIndex(td, -1);
            setStyleName(div, DIV_CLASSNAME);

            DOM.appendChild(td, div);

            tabCaption = new TabCaption(this, getTabsheet()
                    .getApplicationConnection());
            add(tabCaption);

            addFocusHandler(getTabsheet());
            addBlurHandler(getTabsheet());
            addKeyDownHandler(getTabsheet());
        }

        public boolean isHiddenOnServer() {
            return hiddenOnServer;
        }

        public void setHiddenOnServer(boolean hiddenOnServer) {
            this.hiddenOnServer = hiddenOnServer;
        }

        @Override
        protected Element getContainerElement() {
            // Attach caption element to div, not td
            return div;
        }

        public boolean isEnabledOnServer() {
            return enabledOnServer;
        }

        public void setEnabledOnServer(boolean enabled) {
            enabledOnServer = enabled;
            setStyleName(td, TD_DISABLED_CLASSNAME, !enabled);
            if (!enabled) {
                focusImpl.setTabIndex(td, -1);
            }
        }

        public void addClickHandler(ClickHandler handler) {
            tabCaption.addClickHandler(handler);
        }

        public void setCloseHandler(VCloseHandler closeHandler) {
            this.closeHandler = closeHandler;
        }

        /**
         * Toggles the style names for the Tab
         * 
         * @param selected
         *            true if the Tab is selected
         * @param first
         *            true if the Tab is the first visible Tab
         */
        public void setStyleNames(boolean selected, boolean first) {
            setStyleName(td, TD_FIRST_CLASSNAME, first);
            setStyleName(td, TD_SELECTED_CLASSNAME, selected);
            setStyleName(td, TD_SELECTED_FIRST_CLASSNAME, selected && first);
            setStyleName(div, DIV_SELECTED_CLASSNAME, selected);
        }

        public void setTabulatorIndex(int tabIndex) {
            focusImpl.setTabIndex(td, tabIndex);
        }

        public boolean isClosable() {
            return tabCaption.isClosable();
        }

        public void onClose() {
            closeHandler.onClose(new VCloseEvent(this));
        }

        public VTabsheet getTabsheet() {
            return tabBar.getTabsheet();
        }

        public void updateFromUIDL(UIDL tabUidl) {
            tabCaption.updateCaption(tabUidl);

            // Apply the styleName set for the tab
            String newStyleName = tabUidl.getStringAttribute(TAB_STYLE_NAME);
            // Find the nth td element
            if (newStyleName != null && newStyleName.length() != 0) {
                if (!newStyleName.equals(styleName)) {
                    // If we have a new style name
                    if (styleName != null && styleName.length() != 0) {
                        // Remove old style name if present
                        td.removeClassName(TD_CLASSNAME + "-" + styleName);
                    }
                    // Set new style name
                    td.addClassName(TD_CLASSNAME + "-" + newStyleName);
                    styleName = newStyleName;
                }
            } else if (styleName != null) {
                // Remove the set stylename if no stylename is present in the
                // uidl
                td.removeClassName(TD_CLASSNAME + "-" + styleName);
                styleName = null;
            }
        }

        public void recalculateCaptionWidth() {
            tabCaption.setWidth(tabCaption.getRequiredWidth() + "px");
        }

        public HandlerRegistration addFocusHandler(FocusHandler handler) {
            return addDomHandler(handler, FocusEvent.getType());
        }

        public HandlerRegistration addBlurHandler(BlurHandler handler) {
            return addDomHandler(handler, BlurEvent.getType());
        }

        public HandlerRegistration addKeyDownHandler(KeyDownHandler handler) {
            return addDomHandler(handler, KeyDownEvent.getType());
        }

        public void focus() {
            focusImpl.focus(td);
        }

        public void blur() {
            focusImpl.blur(td);
        }
    }

    private static class TabCaption extends VCaption {

        private boolean closable = false;
        private Element closeButton;
        private Tab tab;
        private ApplicationConnection client;

        TabCaption(Tab tab, ApplicationConnection client) {
            super(client);
            this.client = client;
            this.tab = tab;
        }

        public boolean updateCaption(UIDL uidl) {
            if (uidl.hasAttribute(TabsheetBaseConnector.ATTRIBUTE_TAB_DESCRIPTION)) {
                TooltipInfo tooltipInfo = new TooltipInfo();
                tooltipInfo
                        .setTitle(uidl
                                .getStringAttribute(TabsheetBaseConnector.ATTRIBUTE_TAB_DESCRIPTION));
                tooltipInfo
                        .setErrorMessage(uidl
                                .getStringAttribute(TabsheetBaseConnector.ATTRIBUTE_TAB_ERROR_MESSAGE));
                client.registerTooltip(getTabsheet(), getElement(), tooltipInfo);
            } else {
                client.registerTooltip(getTabsheet(), getElement(), null);
            }

            // TODO need to call this instead of super because the caption does
            // not have an owner
            boolean ret = updateCaptionWithoutOwner(
                    uidl.getStringAttribute(TabsheetBaseConnector.ATTRIBUTE_TAB_CAPTION),
                    uidl.hasAttribute(TabsheetBaseConnector.ATTRIBUTE_TAB_DISABLED),
                    uidl.hasAttribute(TabsheetBaseConnector.ATTRIBUTE_TAB_DESCRIPTION),
                    uidl.hasAttribute(TabsheetBaseConnector.ATTRIBUTE_TAB_ERROR_MESSAGE),
                    uidl.getStringAttribute(TabsheetBaseConnector.ATTRIBUTE_TAB_ICON));

            setClosable(uidl.hasAttribute("closable"));

            return ret;
        }

        private VTabsheet getTabsheet() {
            return tab.getTabsheet();
        }

        @Override
        public void onBrowserEvent(Event event) {
            if (closable && event.getTypeInt() == Event.ONCLICK
                    && event.getEventTarget().cast() == closeButton) {
                tab.onClose();
                event.stopPropagation();
                event.preventDefault();
            }

            super.onBrowserEvent(event);

            if (event.getTypeInt() == Event.ONLOAD) {
                getTabsheet().tabSizeMightHaveChanged(getTab());
            }
            client.handleTooltipEvent(event, getTabsheet(), getElement());
        }

        public Tab getTab() {
            return tab;
        }

        public void setClosable(boolean closable) {
            this.closable = closable;
            if (closable && closeButton == null) {
                closeButton = DOM.createSpan();
                closeButton.setInnerHTML("&times;");
                closeButton
                        .setClassName(VTabsheet.CLASSNAME + "-caption-close");
                getElement().insertBefore(closeButton,
                        getElement().getLastChild());
            } else if (!closable && closeButton != null) {
                getElement().removeChild(closeButton);
                closeButton = null;
            }
            if (closable) {
                addStyleDependentName("closable");
            } else {
                removeStyleDependentName("closable");
            }
        }

        public boolean isClosable() {
            return closable;
        }

        @Override
        public int getRequiredWidth() {
            int width = super.getRequiredWidth();
            if (closeButton != null) {
                width += Util.getRequiredWidth(closeButton);
            }
            return width;
        }
    }

    static class TabBar extends ComplexPanel implements ClickHandler,
            VCloseHandler {

        private final Element tr = DOM.createTR();

        private final Element spacerTd = DOM.createTD();

        private Tab selected;

        private VTabsheet tabsheet;

        TabBar(VTabsheet tabsheet) {
            this.tabsheet = tabsheet;

            Element el = DOM.createTable();
            Element tbody = DOM.createTBody();
            DOM.appendChild(el, tbody);
            DOM.appendChild(tbody, tr);
            setStyleName(spacerTd, CLASSNAME + "-spacertd");
            DOM.appendChild(tr, spacerTd);
            DOM.appendChild(spacerTd, DOM.createDiv());
            setElement(el);
        }

        public void onClose(VCloseEvent event) {
            Tab tab = event.getTab();
            if (!tab.isEnabledOnServer()) {
                return;
            }
            int tabIndex = getWidgetIndex(tab);
            getTabsheet().sendTabClosedEvent(tabIndex);
        }

        protected Element getContainerElement() {
            return tr;
        }

        public int getTabCount() {
            return getWidgetCount();
        }

        public Tab addTab() {
            Tab t = new Tab(this);
            int tabIndex = getTabCount();

            // Logical attach
            insert(t, tr, tabIndex, true);

            if (tabIndex == 0) {
                // Set the "first" style
                t.setStyleNames(false, true);
            }

            t.addClickHandler(this);
            t.setCloseHandler(this);

            return t;
        }

        public void onClick(ClickEvent event) {
            Widget caption = (Widget) event.getSource();
            int index = getWidgetIndex(caption.getParent());
            getTabsheet().onTabSelected(index);
        }

        public VTabsheet getTabsheet() {
            return tabsheet;
        }

        public Tab getTab(int index) {
            if (index < 0 || index >= getTabCount()) {
                return null;
            }
            return (Tab) super.getWidget(index);
        }

        public void selectTab(int index) {
            final Tab newSelected = getTab(index);
            final Tab oldSelected = selected;

            newSelected.setStyleNames(true, isFirstVisibleTab(index));
            newSelected.setTabulatorIndex(getTabsheet().tabulatorIndex);

            if (oldSelected != null && oldSelected != newSelected) {
                oldSelected.setStyleNames(false,
                        isFirstVisibleTab(getWidgetIndex(oldSelected)));
                oldSelected.setTabulatorIndex(-1);
            }

            // Update the field holding the currently selected tab
            selected = newSelected;

            // The selected tab might need more (or less) space
            newSelected.recalculateCaptionWidth();
            getTab(tabsheet.activeTabIndex).recalculateCaptionWidth();
        }

        public void removeTab(int i) {
            Tab tab = getTab(i);
            if (tab == null) {
                return;
            }

            remove(tab);

            /*
             * If this widget was selected we need to unmark it as the last
             * selected
             */
            if (tab == selected) {
                selected = null;
            }

            // FIXME: Shouldn't something be selected instead?
        }

        private boolean isFirstVisibleTab(int index) {
            return getFirstVisibleTab() == index;
        }

        /**
         * Returns the index of the first visible tab
         * 
         * @return
         */
        private int getFirstVisibleTab() {
            return getNextVisibleTab(-1);
        }

        /**
         * Find the next visible tab. Returns -1 if none is found.
         * 
         * @param i
         * @return
         */
        private int getNextVisibleTab(int i) {
            int tabs = getTabCount();
            do {
                i++;
            } while (i < tabs && getTab(i).isHiddenOnServer());

            if (i == tabs) {
                return -1;
            } else {
                return i;
            }
        }

        /**
         * Find the previous visible tab. Returns -1 if none is found.
         * 
         * @param i
         * @return
         */
        private int getPreviousVisibleTab(int i) {
            do {
                i--;
            } while (i >= 0 && getTab(i).isHiddenOnServer());

            return i;

        }

        public int scrollLeft(int currentFirstVisible) {
            int prevVisible = getPreviousVisibleTab(currentFirstVisible);
            if (prevVisible == -1) {
                return -1;
            }

            Tab newFirst = getTab(prevVisible);
            newFirst.setVisible(true);
            newFirst.recalculateCaptionWidth();

            return prevVisible;
        }

        public int scrollRight(int currentFirstVisible) {
            int nextVisible = getNextVisibleTab(currentFirstVisible);
            if (nextVisible == -1) {
                return -1;
            }
            Tab currentFirst = getTab(currentFirstVisible);
            currentFirst.setVisible(false);
            currentFirst.recalculateCaptionWidth();
            return nextVisible;
        }
    }

    public static final String CLASSNAME = "v-tabsheet";

    public static final String TABS_CLASSNAME = "v-tabsheet-tabcontainer";
    public static final String SCROLLER_CLASSNAME = "v-tabsheet-scroller";

    // Can't use "style" as it's already in use
    public static final String TAB_STYLE_NAME = "tabstyle";

    final Element tabs; // tabbar and 'scroller' container
    Tab focusedTab;
    int tabulatorIndex = 0;

    private static final FocusImpl focusImpl = FocusImpl.getFocusImplForPanel();

    private final Element scroller; // tab-scroller element
    private final Element scrollerNext; // tab-scroller next button element
    private final Element scrollerPrev; // tab-scroller prev button element

<<<<<<< HEAD
=======
    private Tab focusedTab;

    /**
     * The tabindex property (position in the browser's focus cycle.) Named like
     * this to avoid confusion with activeTabIndex.
     */
    private int tabulatorIndex = 0;

>>>>>>> 8da6b1a0
    /**
     * The index of the first visible tab (when scrolled)
     */
    private int scrollerIndex = 0;

    final TabBar tb = new TabBar(this);
    final VTabsheetPanel tp = new VTabsheetPanel();
    final Element contentNode;

    private final Element deco;

    boolean waitingForResponse;

    private String currentStyle;

    /**
     * @return Whether the tab could be selected or not.
     */
    private boolean onTabSelected(final int tabIndex) {
        if (disabled || waitingForResponse) {
            return false;
        }
        final Object tabKey = tabKeys.get(tabIndex);
        if (disabledTabKeys.contains(tabKey)) {
            return false;
        }
        if (client != null && activeTabIndex != tabIndex) {
            tb.selectTab(tabIndex);

            if (focusedTab != null) {
                focusedTab = tb.getTab(tabIndex);
            }

            addStyleDependentName("loading");
            // Hide the current contents so a loading indicator can be shown
            // instead
            Widget currentlyDisplayedWidget = tp.getWidget(tp
                    .getVisibleWidget());
            currentlyDisplayedWidget.getElement().getParentElement().getStyle()
                    .setVisibility(Visibility.HIDDEN);
            client.updateVariable(id, "selected", tabKeys.get(tabIndex)
                    .toString(), true);
            waitingForResponse = true;

            return true;
        }
        return false;
    }

    public ApplicationConnection getApplicationConnection() {
        return client;
    }

    public void tabSizeMightHaveChanged(Tab tab) {
        // icon onloads may change total width of tabsheet
        if (isDynamicWidth()) {
            updateDynamicWidth();
        }
        updateTabScroller();

    }

    void sendTabClosedEvent(int tabIndex) {
        client.updateVariable(id, "close", tabKeys.get(tabIndex), true);
    }

    boolean isDynamicWidth() {
        ComponentConnector paintable = ConnectorMap.get(client).getConnector(
                this);
        return paintable.isUndefinedWidth();
    }

    boolean isDynamicHeight() {
        ComponentConnector paintable = ConnectorMap.get(client).getConnector(
                this);
        return paintable.isUndefinedHeight();
    }

    public VTabsheet() {
        super(CLASSNAME);

        addHandler(this, FocusEvent.getType());
        addHandler(this, BlurEvent.getType());

        // Tab scrolling
        DOM.setStyleAttribute(getElement(), "overflow", "hidden");
        tabs = DOM.createDiv();
        DOM.setElementProperty(tabs, "className", TABS_CLASSNAME);
        scroller = DOM.createDiv();

        DOM.setElementProperty(scroller, "className", SCROLLER_CLASSNAME);
        scrollerPrev = DOM.createButton();
        DOM.setElementProperty(scrollerPrev, "className", SCROLLER_CLASSNAME
                + "Prev");
        DOM.sinkEvents(scrollerPrev, Event.ONCLICK);
        scrollerNext = DOM.createButton();
        DOM.setElementProperty(scrollerNext, "className", SCROLLER_CLASSNAME
                + "Next");
        DOM.sinkEvents(scrollerNext, Event.ONCLICK);
        DOM.appendChild(getElement(), tabs);

        // Tabs
        tp.setStyleName(CLASSNAME + "-tabsheetpanel");
        contentNode = DOM.createDiv();

        deco = DOM.createDiv();

        addStyleDependentName("loading"); // Indicate initial progress
        tb.setStyleName(CLASSNAME + "-tabs");
        DOM.setElementProperty(contentNode, "className", CLASSNAME + "-content");
        DOM.setElementProperty(deco, "className", CLASSNAME + "-deco");

        add(tb, tabs);
        DOM.appendChild(scroller, scrollerPrev);
        DOM.appendChild(scroller, scrollerNext);

        DOM.appendChild(getElement(), contentNode);
        add(tp, contentNode);
        DOM.appendChild(getElement(), deco);

        DOM.appendChild(tabs, scroller);

        // TODO Use for Safari only. Fix annoying 1px first cell in TabBar.
        // DOM.setStyleAttribute(DOM.getFirstChild(DOM.getFirstChild(DOM
        // .getFirstChild(tb.getElement()))), "display", "none");

    }

    @Override
    public void onBrowserEvent(Event event) {

        // Tab scrolling
        if (isScrolledTabs() && DOM.eventGetTarget(event) == scrollerPrev) {
            int newFirstIndex = tb.scrollLeft(scrollerIndex);
            if (newFirstIndex != -1) {
                scrollerIndex = newFirstIndex;
                updateTabScroller();
            }
        } else if (isClippedTabs() && DOM.eventGetTarget(event) == scrollerNext) {
            int newFirstIndex = tb.scrollRight(scrollerIndex);

            if (newFirstIndex != -1) {
                scrollerIndex = newFirstIndex;
                updateTabScroller();
            }
        } else {
            super.onBrowserEvent(event);
        }
    }

    /**
     * Checks if the tab with the selected index has been scrolled out of the
     * view (on the left side).
     * 
     * @param index
     * @return
     */
    private boolean scrolledOutOfView(int index) {
        return scrollerIndex > index;
    }

    void handleStyleNames(UIDL uidl, ComponentState state) {
        // Add proper stylenames for all elements (easier to prevent unwanted
        // style inheritance)
        if (state.hasStyles()) {
            final List<String> styles = state.getStyles();
            if (!currentStyle.equals(styles.toString())) {
                currentStyle = styles.toString();
                final String tabsBaseClass = TABS_CLASSNAME;
                String tabsClass = tabsBaseClass;
                final String contentBaseClass = CLASSNAME + "-content";
                String contentClass = contentBaseClass;
                final String decoBaseClass = CLASSNAME + "-deco";
                String decoClass = decoBaseClass;
                for (String style : styles) {
                    tb.addStyleDependentName(style);
                    tabsClass += " " + tabsBaseClass + "-" + style;
                    contentClass += " " + contentBaseClass + "-" + style;
                    decoClass += " " + decoBaseClass + "-" + style;
                }
                DOM.setElementProperty(tabs, "className", tabsClass);
                DOM.setElementProperty(contentNode, "className", contentClass);
                DOM.setElementProperty(deco, "className", decoClass);
                borderW = -1;
            }
        } else {
            tb.setStyleName(CLASSNAME + "-tabs");
            DOM.setElementProperty(tabs, "className", TABS_CLASSNAME);
            DOM.setElementProperty(contentNode, "className", CLASSNAME
                    + "-content");
            DOM.setElementProperty(deco, "className", CLASSNAME + "-deco");
        }

        if (uidl.hasAttribute("hidetabs")) {
            tb.setVisible(false);
            addStyleName(CLASSNAME + "-hidetabs");
        } else {
            tb.setVisible(true);
            removeStyleName(CLASSNAME + "-hidetabs");
        }
    }

    void updateDynamicWidth() {
        // Find width consumed by tabs
        TableCellElement spacerCell = ((TableElement) tb.getElement().cast())
                .getRows().getItem(0).getCells().getItem(tb.getTabCount());

        int spacerWidth = spacerCell.getOffsetWidth();
        DivElement div = (DivElement) spacerCell.getFirstChildElement();

        int spacerMinWidth = spacerCell.getOffsetWidth() - div.getOffsetWidth();

        int tabsWidth = tb.getOffsetWidth() - spacerWidth + spacerMinWidth;

        // Find content width
        Style style = tp.getElement().getStyle();
        String overflow = style.getProperty("overflow");
        style.setProperty("overflow", "hidden");
        style.setPropertyPx("width", tabsWidth);

        boolean hasTabs = tp.getWidgetCount() > 0;

        Style wrapperstyle = null;
        if (hasTabs) {
            wrapperstyle = tp.getWidget(tp.getVisibleWidget()).getElement()
                    .getParentElement().getStyle();
            wrapperstyle.setPropertyPx("width", tabsWidth);
        }
        // Get content width from actual widget

        int contentWidth = 0;
        if (hasTabs) {
            contentWidth = tp.getWidget(tp.getVisibleWidget()).getOffsetWidth();
        }
        style.setProperty("overflow", overflow);

        // Set widths to max(tabs,content)
        if (tabsWidth < contentWidth) {
            tabsWidth = contentWidth;
        }

        int outerWidth = tabsWidth + getContentAreaBorderWidth();

        tabs.getStyle().setPropertyPx("width", outerWidth);
        style.setPropertyPx("width", tabsWidth);
        if (hasTabs) {
            wrapperstyle.setPropertyPx("width", tabsWidth);
        }

        contentNode.getStyle().setPropertyPx("width", tabsWidth);
        super.setWidth(outerWidth + "px");
        updateOpenTabSize();
    }

    @Override
    protected void renderTab(final UIDL tabUidl, int index, boolean selected,
            boolean hidden) {
        Tab tab = tb.getTab(index);
        if (tab == null) {
            tab = tb.addTab();
        }
        tab.updateFromUIDL(tabUidl);
        tab.setEnabledOnServer((!disabledTabKeys.contains(tabKeys.get(index))));
        tab.setHiddenOnServer(hidden);

        if (scrolledOutOfView(index)) {
            // Should not set tabs visible if they are scrolled out of view
            hidden = true;
        }
        // Set the current visibility of the tab (in the browser)
        tab.setVisible(!hidden);

        /*
         * Force the width of the caption container so the content will not wrap
         * and tabs won't be too narrow in certain browsers
         */
        tab.recalculateCaptionWidth();

        UIDL tabContentUIDL = null;
        ComponentConnector tabContentPaintable = null;
        Widget tabContentWidget = null;
        if (tabUidl.getChildCount() > 0) {
            tabContentUIDL = tabUidl.getChildUIDL(0);
            tabContentPaintable = client.getPaintable(tabContentUIDL);
            tabContentWidget = tabContentPaintable.getWidget();
        }

        if (tabContentPaintable != null) {
            /* This is a tab with content information */

            int oldIndex = tp.getWidgetIndex(tabContentWidget);
            if (oldIndex != -1 && oldIndex != index) {
                /*
                 * The tab has previously been rendered in another position so
                 * we must move the cached content to correct position
                 */
                tp.insert(tabContentWidget, index);
            }
        } else {
            /* A tab whose content has not yet been loaded */

            /*
             * Make sure there is a corresponding empty tab in tp. The same
             * operation as the moving above but for not-loaded tabs.
             */
            if (index < tp.getWidgetCount()) {
                Widget oldWidget = tp.getWidget(index);
                if (!(oldWidget instanceof PlaceHolder)) {
                    tp.insert(new PlaceHolder(), index);
                }
            }

        }

        if (selected) {
            renderContent(tabContentUIDL);
            tb.selectTab(index);
        } else {
            if (tabContentUIDL != null) {
                // updating a drawn child on hidden tab
                if (tp.getWidgetIndex(tabContentWidget) < 0) {
                    tp.insert(tabContentWidget, index);
                }
                tabContentPaintable.updateFromUIDL(tabContentUIDL, client);
            } else if (tp.getWidgetCount() <= index) {
                tp.add(new PlaceHolder());
            }
        }
    }

    public class PlaceHolder extends VLabel {
        public PlaceHolder() {
            super("");
        }
    }

    @Override
    protected void selectTab(int index, final UIDL contentUidl) {
        if (index != activeTabIndex) {
            activeTabIndex = index;
            tb.selectTab(activeTabIndex);
        }
        renderContent(contentUidl);
    }

    private void renderContent(final UIDL contentUIDL) {
        final ComponentConnector content = client.getPaintable(contentUIDL);
        Widget newWidget = content.getWidget();
        if (tp.getWidgetCount() > activeTabIndex) {
            Widget old = tp.getWidget(activeTabIndex);
            if (old != newWidget) {
                tp.remove(activeTabIndex);
                ConnectorMap paintableMap = ConnectorMap.get(client);
                if (paintableMap.isConnector(old)) {
                    paintableMap.unregisterConnector(paintableMap
                            .getConnector(old));
                }
                tp.insert(content.getWidget(), activeTabIndex);
            }
        } else {
            tp.add(content.getWidget());
        }

        tp.showWidget(activeTabIndex);

        VTabsheet.this.iLayout();
        content.updateFromUIDL(contentUIDL, client);
        /*
         * The size of a cached, relative sized component must be updated to
         * report correct size to updateOpenTabSize().
         */
        if (contentUIDL.getBooleanAttribute("cached")) {
            client.handleComponentRelativeSize(content.getWidget());
        }
        updateOpenTabSize();
        VTabsheet.this.removeStyleDependentName("loading");
    }

    void updateContentNodeHeight() {
        if (!isDynamicHeight()) {
            int contentHeight = getOffsetHeight();
            contentHeight -= DOM.getElementPropertyInt(deco, "offsetHeight");
            contentHeight -= tb.getOffsetHeight();
            if (contentHeight < 0) {
                contentHeight = 0;
            }

            // Set proper values for content element
            DOM.setStyleAttribute(contentNode, "height", contentHeight + "px");
        } else {
            DOM.setStyleAttribute(contentNode, "height", "");
        }
    }

    public void iLayout() {
        updateTabScroller();
        tp.runWebkitOverflowAutoFix();
    }

    /**
     * Sets the size of the visible tab (component). As the tab is set to
     * position: absolute (to work around a firefox flickering bug) we must keep
     * this up-to-date by hand.
     */
    void updateOpenTabSize() {
        /*
         * The overflow=auto element must have a height specified, otherwise it
         * will be just as high as the contents and no scrollbars will appear
         */
        int height = -1;
        int width = -1;
        int minWidth = 0;

        if (!isDynamicHeight()) {
            height = contentNode.getOffsetHeight();
        }
        if (!isDynamicWidth()) {
            width = contentNode.getOffsetWidth() - getContentAreaBorderWidth();
        } else {
            /*
             * If the tabbar is wider than the content we need to use the tabbar
             * width as minimum width so scrollbars get placed correctly (at the
             * right edge).
             */
            minWidth = tb.getOffsetWidth() - getContentAreaBorderWidth();
        }
        tp.fixVisibleTabSize(width, height, minWidth);

    }

    /**
     * Layouts the tab-scroller elements, and applies styles.
     */
    private void updateTabScroller() {
        if (!isDynamicWidth()) {
            ComponentConnector paintable = ConnectorMap.get(client)
                    .getConnector(this);
            DOM.setStyleAttribute(tabs, "width", paintable.getState()
                    .getWidth());
        }

        // Make sure scrollerIndex is valid
        if (scrollerIndex < 0 || scrollerIndex > tb.getTabCount()) {
            scrollerIndex = tb.getFirstVisibleTab();
        } else if (tb.getTabCount() > 0
                && tb.getTab(scrollerIndex).isHiddenOnServer()) {
            scrollerIndex = tb.getNextVisibleTab(scrollerIndex);
        }

        boolean scrolled = isScrolledTabs();
        boolean clipped = isClippedTabs();
        if (tb.getTabCount() > 0 && tb.isVisible() && (scrolled || clipped)) {
            DOM.setStyleAttribute(scroller, "display", "");
            DOM.setElementProperty(scrollerPrev, "className",
                    SCROLLER_CLASSNAME + (scrolled ? "Prev" : "Prev-disabled"));
            DOM.setElementProperty(scrollerNext, "className",
                    SCROLLER_CLASSNAME + (clipped ? "Next" : "Next-disabled"));
        } else {
            DOM.setStyleAttribute(scroller, "display", "none");
        }

        if (BrowserInfo.get().isSafari()) {
            // fix tab height for safari, bugs sometimes if tabs contain icons
            String property = tabs.getStyle().getProperty("height");
            if (property == null || property.equals("")) {
                tabs.getStyle().setPropertyPx("height", tb.getOffsetHeight());
            }
            /*
             * another hack for webkits. tabscroller sometimes drops without
             * "shaking it" reproducable in
             * com.vaadin.tests.components.tabsheet.TabSheetIcons
             */
            final Style style = scroller.getStyle();
            style.setProperty("whiteSpace", "normal");
            Scheduler.get().scheduleDeferred(new Command() {
                public void execute() {
                    style.setProperty("whiteSpace", "");
                }
            });
        }

    }

    void showAllTabs() {
        scrollerIndex = tb.getFirstVisibleTab();
        for (int i = 0; i < tb.getTabCount(); i++) {
            Tab t = tb.getTab(i);
            if (!t.isHiddenOnServer()) {
                t.setVisible(true);
            }
        }
    }

    private boolean isScrolledTabs() {
        return scrollerIndex > tb.getFirstVisibleTab();
    }

    private boolean isClippedTabs() {
        return (tb.getOffsetWidth() - DOM.getElementPropertyInt((Element) tb
                .getContainerElement().getLastChild().cast(), "offsetWidth")) > getOffsetWidth()
                - (isScrolledTabs() ? scroller.getOffsetWidth() : 0);
    }

    @Override
    protected void clearPaintables() {

        int i = tb.getTabCount();
        while (i > 0) {
            tb.removeTab(--i);
        }
        tp.clear();

    }

    @Override
    protected Iterator<Widget> getWidgetIterator() {
        return tp.iterator();
    }

    private int borderW = -1;

    int getContentAreaBorderWidth() {
        if (borderW < 0) {
            borderW = Util.measureHorizontalBorder(contentNode);
        }
        return borderW;
    }

    @Override
    protected int getTabCount() {
        return tb.getTabCount();
    }

    @Override
    protected ComponentConnector getTab(int index) {
        if (tp.getWidgetCount() > index) {
            Widget widget = tp.getWidget(index);
            return ConnectorMap.get(client).getConnector(widget);
        }
        return null;
    }

    @Override
    protected void removeTab(int index) {
        tb.removeTab(index);
        /*
         * This must be checked because renderTab automatically removes the
         * active tab content when it changes
         */
        if (tp.getWidgetCount() > index) {
            tp.remove(index);
        }
    }

    public void onBlur(BlurEvent event) {
        if (focusedTab != null && event.getSource() instanceof Tab) {
            focusedTab = null;
            if (client.hasEventListeners(this, EventId.BLUR)) {
                client.updateVariable(id, EventId.BLUR, "", true);
            }
        }
    }

    public void onFocus(FocusEvent event) {
        if (focusedTab == null && event.getSource() instanceof Tab) {
            focusedTab = (Tab) event.getSource();
            if (client.hasEventListeners(this, EventId.FOCUS)) {
                client.updateVariable(id, EventId.FOCUS, "", true);
            }
        }
    }

    public void focus() {
        tb.getTab(activeTabIndex).focus();
    }

    public void blur() {
        tb.getTab(activeTabIndex).blur();
    }

    public void onKeyDown(KeyDownEvent event) {
        if (event.getSource() instanceof Tab) {
            int keycode = event.getNativeEvent().getKeyCode();

            if (keycode == getPreviousTabKey()) {
                int newTabIndex = activeTabIndex;
                // Find the previous non-disabled tab with wraparound.
                do {
                    newTabIndex = (newTabIndex != 0) ? newTabIndex - 1 : tb
                            .getTabCount() - 1;
                } while (newTabIndex != activeTabIndex
                        && !onTabSelected(newTabIndex));
                activeTabIndex = newTabIndex;

                // Tab scrolling
                if (isScrolledTabs()) {
                    int newFirstIndex = tb.scrollLeft(scrollerIndex);
                    if (newFirstIndex != -1) {
                        scrollerIndex = newFirstIndex;
                        updateTabScroller();
                    }
                }

            } else if (keycode == getNextTabKey()) {
                int newTabIndex = activeTabIndex;
                // Find the next non-disabled tab with wraparound.
                do {
                    newTabIndex = (newTabIndex + 1) % tb.getTabCount();
                } while (newTabIndex != activeTabIndex
                        && !onTabSelected(newTabIndex));
                activeTabIndex = newTabIndex;

                if (isClippedTabs()) {
                    int newFirstIndex = tb.scrollRight(scrollerIndex);
                    if (newFirstIndex != -1) {
                        scrollerIndex = newFirstIndex;
                        updateTabScroller();
                    }
                }

            } else if (keycode == getCloseTabKey()) {
                Tab tab = tb.getTab(activeTabIndex);
                if (tab.isClosable()) {
                    tab.onClose();
                    removeTab(activeTabIndex);
                }
            }
        }
    }

    protected int getPreviousTabKey() {
        return KeyCodes.KEY_LEFT;
    }

    protected int getNextTabKey() {
        return KeyCodes.KEY_RIGHT;
    }

    protected int getCloseTabKey() {
        return KeyCodes.KEY_DELETE;
    }
}<|MERGE_RESOLUTION|>--- conflicted
+++ resolved
@@ -531,25 +531,18 @@
 
     final Element tabs; // tabbar and 'scroller' container
     Tab focusedTab;
-    int tabulatorIndex = 0;
-
-    private static final FocusImpl focusImpl = FocusImpl.getFocusImplForPanel();
-
-    private final Element scroller; // tab-scroller element
-    private final Element scrollerNext; // tab-scroller next button element
-    private final Element scrollerPrev; // tab-scroller prev button element
-
-<<<<<<< HEAD
-=======
-    private Tab focusedTab;
-
     /**
      * The tabindex property (position in the browser's focus cycle.) Named like
      * this to avoid confusion with activeTabIndex.
      */
-    private int tabulatorIndex = 0;
-
->>>>>>> 8da6b1a0
+    int tabulatorIndex = 0;
+
+    private static final FocusImpl focusImpl = FocusImpl.getFocusImplForPanel();
+
+    private final Element scroller; // tab-scroller element
+    private final Element scrollerNext; // tab-scroller next button element
+    private final Element scrollerPrev; // tab-scroller prev button element
+
     /**
      * The index of the first visible tab (when scrolled)
      */
